#include <stdio.h>
#include <stdint.h>
#include <assert.h>

#include "debug.h"
#include "dnslib/dnslib.h"

void dnslib_rdata_dump(dnslib_rdata_t *rdata, uint32_t type)
{
	printf("------- RDATA -------\n");
	if (rdata == NULL) {
		printf("There are no rdata in this RRset!\n");
		printf("------- RDATA -------\n");
		return;
	}
	dnslib_rrtype_descriptor_t *desc = dnslib_rrtype_descriptor_by_type(type);
	assert(desc != NULL);
	for (int i = 0; i < desc->length; i++) {
		if (&(rdata->items[i]) == NULL) { //XXX isn't this itself enough to crash?
			printf("Item n. %d is not set!\n", i);
			continue;
		}
		if (desc->wireformat[i] == DNSLIB_RDATA_WF_COMPRESSED_DNAME ||
		desc->wireformat[i] == DNSLIB_RDATA_WF_UNCOMPRESSED_DNAME ||
		desc->wireformat[i] == DNSLIB_RDATA_WF_LITERAL_DNAME )	{
			assert(rdata->items[i].dname != NULL);
			printf("DNAME: %d: %s\n", 
			       i, dnslib_dname_to_str(rdata->items[i].dname));

		} else {
			assert(rdata->items[i].raw_data != NULL);
			printf("%d: raw_data: length: %d\n", i,
			       *(rdata->items[i].raw_data));
		}
	}
	printf("------- RDATA -------\n");
}

void dnslib_rrsig_dump(dnslib_rrsig_set_t *rrsig)
{
	printf("------- RRSIG -------\n");
	if (rrsig == NULL) {
		printf("RRSIG is not set\n");
		printf("------- RRSIG -------\n");
		return;
	}
	printf("type: %s\n", dnslib_rrtype_to_string(rrsig->type));
	printf("class: %d\n", rrsig->rclass);
	printf("ttl: %d\n", rrsig->ttl);

	dnslib_rdata_t *tmp = rrsig->rdata;

	if (tmp == NULL) {
		return;
	}

	while (tmp->next != rrsig->rdata) {
		dnslib_rdata_dump(tmp, DNSLIB_RRTYPE_RRSIG);
		tmp = tmp->next;
	}

	dnslib_rdata_dump(tmp, DNSLIB_RRTYPE_RRSIG); 

	printf("------- RRSIG -------\n");
}

void dnslib_rrset_dump(dnslib_rrset_t *rrset)
{
	printf("------- RRSET -------\n");
	printf("%p\n", rrset);
	printf("type: %s\n", dnslib_rrtype_to_string(rrset->type));
	printf("class: %d\n", rrset->rclass);
	printf("ttl: %d\n", rrset->ttl);

	dnslib_rrsig_dump(rrset->rrsigs);

	if (rrset->rdata == NULL) {
		printf("NO RDATA!\n");
		printf("------- RRSET -------\n");
		return;
	}

	dnslib_rdata_t *tmp = rrset->rdata;

	while (tmp->next != rrset->rdata) {
		dnslib_rdata_dump(tmp, rrset->type);
		tmp = tmp->next;
	}

	dnslib_rdata_dump(tmp, rrset->type);

	printf("------- RRSET -------\n");
}

void dnslib_node_dump(dnslib_node_t *node, void *void_param)
{
	printf("------- NODE --------\n");
	printf("owner: %s\n", dnslib_dname_to_str(node->owner));
	printf("node/id: %p\n", node->owner->node);

	if (node->parent != NULL) {
		printf("parent: %s\n", dnslib_dname_to_str(node->parent->owner));
	} else {
		printf("no parent\n");
	}

	const skip_node_t *skip_node =
		skip_first(node->rrsets);

	if (skip_node == NULL) {
		printf("Node is empty!\n");
		printf("------- NODE --------\n");
		return;
	}

	printf("Wildcard child: ");

	if (node->wildcard_child != NULL) {
		printf("%s\n", dnslib_dname_to_str(node->wildcard_child->owner));
	} else {
		printf("none\n");
	}

	dnslib_rrset_t *tmp = (dnslib_rrset_t *)skip_node->value;

	dnslib_rrset_dump(tmp);

	while ((skip_node = skip_next(skip_node)) != NULL) {
		tmp = (dnslib_rrset_t *)skip_node->value;
	//	assert(tmp->owner->node == node);
		dnslib_rrset_dump(tmp);
	}
	//assert(node->owner->node == node);
	printf("------- NODE --------\n");
}

static void dnslib_node_dump_tree(dnslib_node_t *node, void *data)
{
	UNUSED(data);
	dnslib_node_dump(node);
}

void dnslib_zone_dump(dnslib_zone_t *zone)
{
	printf("------- ZONE --------\n");

<<<<<<< HEAD
	dnslib_zone_tree_apply_inorder(zone, dnslib_node_dump_tree, NULL);
//	TREE_FORWARD_APPLY(zone->tree, dnslib_node, avl, dnslib_node_dump, NULL);
=======
	dnslib_zone_tree_apply_inorder(zone, dnslib_node_dump, NULL);
>>>>>>> d3c7123c

	printf("------- ZONE --------\n");
	
	printf("------- NSEC 3 tree -\n");

<<<<<<< HEAD
	dnslib_zone_nsec3_apply_inorder(zone, dnslib_node_dump_tree, NULL);
//	TREE_FORWARD_APPLY(zone->nsec3_nodes, dnslib_node, avl, dnslib_node_dump, NULL);
=======
	dnslib_zone_nsec3_apply_inorder(zone, dnslib_node_dump, NULL);
>>>>>>> d3c7123c

	printf("------- NSEC 3 tree -\n");
}<|MERGE_RESOLUTION|>--- conflicted
+++ resolved
@@ -134,33 +134,17 @@
 	printf("------- NODE --------\n");
 }
 
-static void dnslib_node_dump_tree(dnslib_node_t *node, void *data)
-{
-	UNUSED(data);
-	dnslib_node_dump(node);
-}
-
 void dnslib_zone_dump(dnslib_zone_t *zone)
 {
 	printf("------- ZONE --------\n");
 
-<<<<<<< HEAD
-	dnslib_zone_tree_apply_inorder(zone, dnslib_node_dump_tree, NULL);
-//	TREE_FORWARD_APPLY(zone->tree, dnslib_node, avl, dnslib_node_dump, NULL);
-=======
 	dnslib_zone_tree_apply_inorder(zone, dnslib_node_dump, NULL);
->>>>>>> d3c7123c
 
 	printf("------- ZONE --------\n");
 	
 	printf("------- NSEC 3 tree -\n");
 
-<<<<<<< HEAD
-	dnslib_zone_nsec3_apply_inorder(zone, dnslib_node_dump_tree, NULL);
-//	TREE_FORWARD_APPLY(zone->nsec3_nodes, dnslib_node, avl, dnslib_node_dump, NULL);
-=======
 	dnslib_zone_nsec3_apply_inorder(zone, dnslib_node_dump, NULL);
->>>>>>> d3c7123c
 
 	printf("------- NSEC 3 tree -\n");
 }