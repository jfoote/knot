--- conflicted
+++ resolved
@@ -55,39 +55,6 @@
 #endif
 }
 
-<<<<<<< HEAD
-void dnslib_rrsig_dump(dnslib_rrsig_set_t *rrsig, char loaded_zone)
-{
-#if defined(DNSLIB_ZONE_DEBUG) || defined(DNSLIB_RRSET_DEBUG)
-	printf("    ------- RRSIG -------\n");
-	if (rrsig == NULL) {
-		printf("    RRSIG is not set\n");
-		printf("    ------- RRSIG -------\n");
-		return;
-	}
-	printf("    type: %s\n", dnslib_rrtype_to_string(rrsig->type));
-	printf("    class: %d\n", rrsig->rclass);
-	printf("    ttl: %d\n", rrsig->ttl);
-
-	dnslib_rdata_t *tmp = rrsig->rdata;
-
-	if (tmp == NULL) {
-		return;
-	}
-
-	while (tmp->next != rrsig->rdata) {
-		dnslib_rdata_dump(tmp, DNSLIB_RRTYPE_RRSIG, loaded_zone);
-		tmp = tmp->next;
-	}
-
-	dnslib_rdata_dump(tmp, DNSLIB_RRTYPE_RRSIG, loaded_zone); 
-
-	printf("    ------- RRSIG -------\n");
-#endif
-}
-
-=======
->>>>>>> c00bcaf2
 void dnslib_rrset_dump(dnslib_rrset_t *rrset, char loaded_zone)
 {
 #if defined(DNSLIB_ZONE_DEBUG) || defined(DNSLIB_RRSET_DEBUG)
@@ -100,16 +67,12 @@
 	printf("  class: %d\n", rrset->rclass);
 	printf("  ttl: %d\n", rrset->ttl);
 
-<<<<<<< HEAD
-	dnslib_rrsig_dump(rrset->rrsigs, loaded_zone);
-=======
         printf("  RRSIGs:\n");
         if (rrset->rrsigs != NULL) {
                 dnslib_rrset_dump(rrset->rrsigs, loaded_zone);
         } else {
                 printf("  none\n");
         }
->>>>>>> c00bcaf2
 
 	if (rrset->rdata == NULL) {
 		printf("  NO RDATA!\n");
