#include <unistd.h>
#include <stdio.h>
#include <stdlib.h>

#include "debug.h"
#include "server.h"
#include "udp-handler.h"
#include "tcp-handler.h"
#include "name-server.h"
#include "stat.h"
#include "zonedb.h"
#include "zone-load.h"
#include "dnslib/debug.h"
#include "dnslib/dname.h"

cute_server *cute_create()
{
	// Create TCP+UDP sockets
	debug_server("Binding sockets..\n");
	int udp_sock = socket_create(PF_INET, SOCK_DGRAM);
	if (socket_bind(udp_sock, "0.0.0.0", DEFAULT_PORT) < 0) {
		socket_close(udp_sock);
		return 0;
	}

	int tcp_sock = socket_create(PF_INET, SOCK_STREAM);
	if (socket_bind(tcp_sock, "0.0.0.0", DEFAULT_PORT) < 0) {
		socket_close(udp_sock);
		socket_close(tcp_sock);
		return 0;
	}
	socket_listen(tcp_sock, TCP_BACKLOG_SIZE);
	debug_server("Done\n\n");

	// Create server structure
	cute_server *server = malloc(sizeof(cute_server));
	server->handlers = NULL;
	server->state = ServerIdle;
	if (server == NULL) {
		ERR_ALLOC_FAILED;
		return NULL;
	}

	debug_server("Done\n\n");
	debug_server("Creating Zone Database structure..\n");

	server->zone_db = dnslib_zonedb_new();
	if (server->zone_db == NULL) {
		return NULL;
	}

	debug_server("Done\n\n");
	debug_server("Creating Name Server structure..\n");

	server->nameserver = ns_create(server->zone_db);
	if (server->nameserver == NULL) {
		dnslib_zonedb_deep_free(&server->zone_db);
		free(server);
		return NULL;
	}

	debug_server("Done\n\n");

	// Estimate number of threads/manager
	int thr_count = dt_optimal_size();
	debug_server("Estimated number of threads per handler: %d\n",
		     thr_count);

	// Create socket handlers
	debug_server("Creating UDP workers..\n");
	dt_unit_t *unit = dt_create_coherent(thr_count, &udp_master, 0);
	cute_create_handler(server, udp_sock, unit);
	debug_server("Done\n\n");

	// Create TCP handlers
	int tcp_unit_size = (thr_count >> 1);
	if (tcp_unit_size < 2) {
		tcp_unit_size = 2;
	}

	debug_server("Creating TCP workers..\n");
	unit = dt_create(tcp_unit_size);
	dt_repurpose(unit->threads[0], &tcp_master, 0);
	cute_create_handler(server, tcp_sock, unit);

	debug_server("Done\n\n");

	return server;
}

iohandler_t *cute_create_handler(cute_server *server, int fd, dt_unit_t *unit)
{
	// Create new worker
	iohandler_t *handler = malloc(sizeof(iohandler_t));
	if (handler == 0) {
		return 0;
	}

	// Initialize
	handler->fd = fd;
	handler->state = ServerIdle;
	handler->next = server->handlers;
	handler->server = server;
	handler->unit = unit;

	// Update unit data object
	for (int i = 0; i < unit->size; ++i) {
		dthread_t *thread = unit->threads[i];
		dt_repurpose(thread, thread->run, handler);
	}

	// Update list
	server->handlers = handler;

	// Run if server is online
	if (server->state & ServerRunning) {
		dt_start(handler->unit);
	}

	return handler;
}

int cute_remove_handler(cute_server *server, iohandler_t *ref)
{
	// Find worker
	iohandler_t *w = 0, *p = 0;
	for (w = server->handlers; w != NULL; p = w, w = w->next) {

		// Compare fd
		if (w == ref) {

			// Disconnect
			if (p == 0) {
				server->handlers = w->next;
			} else {
				p->next = w->next;
			}
			break;
		}
	}

	// Check
	if (w == 0) {
		return -1;
	}

	// Wait for dispatcher to finish
	if (w->state & ServerRunning) {
		w->state = ServerIdle;
		dt_stop(w->unit);
		dt_join(w->unit);
	}

	// Close socket
	socket_close(w->fd);

	// Destroy dispatcher and worker
	dt_delete(&w->unit);
	free(w);
	return 0;
}

int cute_start(cute_server *server, char **filenames, uint zones)
{
	// Check server
	if (server == 0) {
		return -1;
	}

	debug_server("Starting server with %u zone files.\n", zones);
	//stat

	stat_static_gath_start();

	//!stat
	dnslib_zone_t *zone = NULL;

	for (uint i = 0; i < zones; ++i) {
		debug_server("Parsing zone file %s..\n", filenames[i]);
		if (!((zone = dnslib_zload_load(filenames[i])) != NULL
		    && dnslib_zonedb_add_zone(server->zone_db, zone) == 0)) {
			return -1;
		}
		// dump zone
<<<<<<< HEAD
		dnslib_zone_dump(zone);
=======
		dnslib_zone_dump(zone, 1);
>>>>>>> ac939c6c
	}

	debug_server("\nDone\n\n");
	debug_server("Starting servers..\n");

	// Start dispatchers
	int ret = 0;
	server->state |= ServerRunning;
	for (iohandler_t *w = server->handlers; w != NULL; w = w->next) {
		w->state = ServerRunning;
		ret += dt_start(w->unit);
	}

	return ret;
}

int cute_wait(cute_server *server)
{
	// Wait for dispatchers to finish
	int ret = 0;
	while (server->handlers != NULL) {
		debug_server("server: [%p] joining threading unit\n",
			     server->handlers);
		ret += dt_join(server->handlers->unit);
		cute_remove_handler(server, server->handlers);
		debug_server("server: joined threading unit\n");
	}

	return ret;
}

void cute_stop(cute_server *server)
{
	// Notify servers to stop
	server->state &= ~ServerRunning;
	for (iohandler_t *w = server->handlers; w != NULL; w = w->next) {
		w->state = ServerIdle;
		dt_stop(w->unit);
	}
}

void cute_destroy(cute_server **server)
{
	// Check server
	if (!server) {
		return;
	}
	if (!*server) {
		return;
	}

	// Free workers
	iohandler_t *w = (*server)->handlers;
	while (w != NULL) {
		iohandler_t *n = w->next;
		cute_remove_handler(*server, w);
		w = n;
	}

	stat_static_gath_free();
	ns_destroy(&(*server)->nameserver);
	dnslib_zonedb_deep_free(&(*server)->zone_db);
	free(*server);
	*server = NULL;
}
<|MERGE_RESOLUTION|>--- conflicted
+++ resolved
@@ -182,11 +182,7 @@
 			return -1;
 		}
 		// dump zone
-<<<<<<< HEAD
-		dnslib_zone_dump(zone);
-=======
 		dnslib_zone_dump(zone, 1);
->>>>>>> ac939c6c
 	}
 
 	debug_server("\nDone\n\n");
