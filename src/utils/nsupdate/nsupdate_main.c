--- conflicted
+++ resolved
@@ -16,14 +16,10 @@
 
 #include <stdlib.h>				// EXIT_FAILURE
 
-<<<<<<< HEAD
-#include "common/errcode.h"			// KNOT_EOK
 #include "dnssec/crypto.h"			// dnssec_crypto_init
-=======
 #include "libknot/errcode.h"			// KNOT_EOK
->>>>>>> 1d5a513d
+#include "utils/nsupdate/nsupdate_exec.h"	// host_exec
 #include "utils/nsupdate/nsupdate_params.h"	// params_t
-#include "utils/nsupdate/nsupdate_exec.h"	// host_exec
 
 int main(int argc, char *argv[])
 {
