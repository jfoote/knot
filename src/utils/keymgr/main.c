/*  Copyright (C) 2017 CZ.NIC, z.s.p.o. <knot-dns@labs.nic.cz>

    This program is free software: you can redistribute it and/or modify
    it under the terms of the GNU General Public License as published by
    the Free Software Foundation, either version 3 of the License, or
    (at your option) any later version.

    This program is distributed in the hope that it will be useful,
    but WITHOUT ANY WARRANTY; without even the implied warranty of
    MERCHANTABILITY or FITNESS FOR A PARTICULAR PURPOSE.  See the
    GNU General Public License for more details.

    You should have received a copy of the GNU General Public License
    along with this program.  If not, see <http://www.gnu.org/licenses/>.
*/

#include <stdlib.h>
#include <sys/stat.h>

#include "knot/conf/conf.h"
#include "knot/dnssec/zone-keys.h"
#include "libknot/libknot.h"
#include "utils/common/params.h"
#include "utils/keymgr/functions.h"

#define PROGRAM_NAME	"keymgr"

static void print_help(void)
{
	printf("Usage: %s [parameter] options/commands...\n"
	       "\n"
	       "Parameters:\n"
	       " -h     Display this help.\n"
	       " -V     Print program version.\n"
	       " -t     Generate TSIG key.\n"
	       "        (syntax: -t <tsig_name> [<algorithm>] [<bits>]\n"
	       " -d     Use specified KASP db path.\n"
	       "        (syntax: -d <KASP_dir> <zone> <command> options...)\n"
	       " -c     Use specified Knot config file.\n"
	       "        (syntax: -c <config_file> <zone> <command> options...)\n"
	       " -C     Use specified Knot configuration database.\n"
	       "        (syntax: -C <confdb_dir> <zone> <command> options...)\n"
	       "\n"
	       "Commands:\n"
	       "   list         List all zone's KASP keys.\n"
	       "   generate     Generate new KASP key.\n"
	       "                (syntax: generate <attribute_name>=<value>...)\n"
	       "   import-bind  Import BIND-style key file pair (.key + .private).\n"
	       "                (syntax: import-bind <key_file_name>)\n"
	       "   import-pem   Import key in PEM format. Specify its parameters manually.\n"
	       "                (syntax: import-pem <pem_file_path> <attribute_name>=<value>...)\n"
	       "   ds           Generate DS record(s) for specified key.\n"
	       "                (syntax: ds <key_spec>)\n"
	       "   share        Make an existing key of another zone to be shared with"
	       " the specified zone.\n"
	       "                (syntax: share <full_key_ID>\n"
	       "   delete       Remove the specified key from zone.\n"
	       "                (syntax: delete <key_spec>)\n"
	       "   set          Set existing key's timing attribute.\n"
	       "                (syntax: set <key_spec> <attribute_name>=<value>...)\n",
	       PROGRAM_NAME);
}

static int key_command(int argc, char *argv[])
{
	if (argc < 2) {
		printf("Zone name and/or command not specified\n");
		print_help();
		return KNOT_EINVAL;
	}
	knot_dname_t *zone_name = knot_dname_from_str_alloc(argv[0]);
	if (zone_name == NULL) {
		return KNOT_ENOMEM;
	}
	(void)knot_dname_to_lower(zone_name);

	kdnssec_ctx_t kctx = { 0 };

	conf_val_t mapsize = conf_default_get(conf(), C_KASP_DB_MAPSIZE);
	char *kasp_dir = conf_kaspdir(conf());
	int ret = kasp_db_init(kaspdb(), kasp_dir, conf_int(&mapsize));
	free(kasp_dir);
	if (ret != KNOT_EOK) {
		printf("Failed to initialize KASP db (%s)\n", knot_strerror(ret));
		goto main_end;
	}

	ret = kdnssec_ctx_init(conf(), &kctx, zone_name, NULL);
	if (ret != KNOT_EOK) {
		printf("Failed to initializize KASP (%s)\n", knot_strerror(ret));
		goto main_end;
	}

	if (strcmp(argv[1], "generate") == 0) {
		ret = keymgr_generate_key(&kctx, argc - 2, argv + 2);
	} else if (strcmp(argv[1], "import-bind") == 0) {
		if (argc < 3) {
			printf("BIND-style key to import not specified\n");
			ret = KNOT_EINVAL;
			goto main_end;
		}
		ret = keymgr_import_bind(&kctx, argv[2]);
	} else if (strcmp(argv[1], "import-pem") == 0) {
		if (argc < 3) {
			printf("PEM file to import not specified\n");
			ret = KNOT_EINVAL;
			goto main_end;
		}
		ret = keymgr_import_pem(&kctx, argv[2], argc - 3, argv + 3);
	} else if (strcmp(argv[1], "set") == 0) {
		if (argc < 3) {
			printf("Key is not specified\n");
			ret = KNOT_EINVAL;
			goto main_end;
		}
		knot_kasp_key_t *key2set;
		ret = keymgr_get_key(&kctx, argv[2], &key2set);
		if (ret == KNOT_EOK) {
			ret = keymgr_set_timing(key2set, argc - 3, argv + 3);
			if (ret == KNOT_EOK) {
				ret = kdnssec_ctx_commit(&kctx);
			}
		}
	} else if (strcmp(argv[1], "list") == 0) {
		ret = keymgr_list_keys(&kctx);
	} else if (strcmp(argv[1], "ds") == 0) {
		if (argc < 3) {
			printf("Key is not specified\n");
			ret = KNOT_EINVAL;
			goto main_end;
		}
		knot_kasp_key_t *key2ds;
		ret = keymgr_get_key(&kctx, argv[2], &key2ds);
		if (ret == KNOT_EOK) {
			ret = keymgr_generate_ds(zone_name, key2ds);
		}
	} else if (strcmp(argv[1], "share") == 0) {
		knot_dname_t *other_zone = NULL;
		char *key_to_share = NULL;
		if (keymgr_foreign_key_id(argc - 2, argv + 2, "be shared", &other_zone, &key_to_share) == KNOT_EOK) {
			ret = kasp_db_share_key(*kctx.kasp_db, other_zone, kctx.zone->dname, key_to_share);
		}
		free(other_zone);
		free(key_to_share);
	} else if (strcmp(argv[1], "delete") == 0) {
		if (argc < 3) {
			printf("Key is not specified\n");
			ret = KNOT_EINVAL;
			goto main_end;
		}
		knot_kasp_key_t *key2del;
		ret = keymgr_get_key(&kctx, argv[2], &key2del);
		if (ret == KNOT_EOK) {
			ret = kdnssec_delete_key(&kctx, key2del);
		}
	} else {
		printf("Wrong zone-key command: %s\n", argv[1]);
		goto main_end;
	}

	if (ret == KNOT_EOK) {
		printf("OK\n");
	} else {
		printf("Error (%s)\n", knot_strerror(ret));
	}

main_end:
	kdnssec_ctx_deinit(&kctx);
	kasp_db_close(kaspdb());
	free(zone_name);

	return ret;
}

static bool init_conf(const char *confdb)
{
	conf_flag_t flags = CONF_FNOHOSTNAME | CONF_FOPTMODULES;
	if (confdb != NULL) {
		flags |= CONF_FREADONLY;
	}

	conf_t *new_conf = NULL;
	int ret = conf_new(&new_conf, conf_scheme, confdb, flags);
	if (ret != KNOT_EOK) {
		printf("Failed opening configuration database %s (%s)\n",
		       (confdb == NULL ? "" : confdb), knot_strerror(ret));
		return false;
	}
	conf_update(new_conf, CONF_UPD_FNONE);
	return true;
}

static bool init_confile(const char *confile)
{
	int ret = conf_import(conf(), confile, true);
	if (ret != KNOT_EOK) {
		printf("Failed opening configuration file %s (%s)\n",
		       confile, knot_strerror(ret));
		return false;
	}
	return true;
}

static bool init_conf_blank(const char *kasp_dir)
{
	char confstr[200 + strlen(kasp_dir)];
	snprintf(confstr, sizeof(confstr),
	"template:\n  - id: default\n    storage: .\n    kasp-db: %s\n", kasp_dir);
	int ret = conf_import(conf(), confstr, false);
	if (ret != KNOT_EOK) {
		printf("Failed creating fake configuration (%s)\n",
		       knot_strerror(ret));
		return false;
	}
	return true;
}

int main(int argc, char *argv[])
{
	if (argc <= 1) {
		print_help();
		return EXIT_SUCCESS;
	}

	if (strcmp(argv[1], "--help") == 0) {
		print_help();
		return EXIT_SUCCESS;
	}
	if (strcmp(argv[1], "--version") == 0) {
		print_version(PROGRAM_NAME);
		return EXIT_SUCCESS;
	}

	int argpos = 1;

	if (strlen(argv[1]) == 2 && argv[1][0] == '-') {

#define check_argc_three if (argc < 3) { \
	printf("Option %s requires an argument\n", argv[1]); \
	print_help(); \
	return EXIT_FAILURE; \
}

		switch (argv[1][1]) {
		case 'h':
			print_help();
			return EXIT_SUCCESS;
		case 'V':
			print_version(PROGRAM_NAME);
			return EXIT_SUCCESS;
		case 'd':
			check_argc_three
			if (!init_conf(NULL) || !init_conf_blank(argv[2])) {
				return EXIT_FAILURE;
			}
			break;
		case 'c':
			check_argc_three
			if (!init_conf(NULL) || !init_confile(argv[2])) {
				return EXIT_FAILURE;
			}
			break;
		case 'C':
			check_argc_three
			if (!init_conf(argv[2])) {
				return EXIT_FAILURE;
			}
			break;
		case 't':
			check_argc_three
			int ret = keymgr_generate_tsig(argv[2], (argc >= 4 ? argv[3] : "hmac-sha256"),
			                               (argc >= 5 ? atol(argv[4]) : 0));
			if (ret != KNOT_EOK) {
				printf("Failed to generate TSIG (%s)\n", knot_strerror(ret));
			}
			return (ret == KNOT_EOK ? EXIT_SUCCESS : EXIT_FAILURE);
		default:
			printf("Wrong option: %s\n", argv[1]);
			print_help();
			return EXIT_FAILURE;
		}

#undef check_argc_three

<<<<<<< HEAD
	if (argc < 5) {
		printf("Zone name and/or command not specified.\n");
		print_help();
		return EXIT_FAILURE;
	}
	knot_dname_t *zone_name = knot_dname_from_str_alloc(argv[3]);
	if (zone_name == NULL) {
		return EXIT_FAILURE;
	}
	(void)knot_dname_to_lower(zone_name);

	kdnssec_ctx_t kctx = { 0 };

	conf_val_t mapsize = conf_default_get(conf(), C_MAX_KASP_DB_SIZE);
	char *kasp_dir = conf_kaspdir(conf());
	int ret = kasp_db_init(kaspdb(), kasp_dir, conf_int(&mapsize));
	free(kasp_dir);
	if (ret != KNOT_EOK) {
		printf("Failed to initialize KASP db (%s)\n", knot_strerror(ret));
		goto main_end;
	}

	ret = kdnssec_ctx_init(conf(), &kctx, zone_name, NULL);
	if (ret != KNOT_EOK) {
		printf("Failed to initializize KASP (%s)\n", knot_strerror(ret));
		goto main_end;
	}

	if (strcmp(argv[4], "generate") == 0) {
		ret = keymgr_generate_key(&kctx, argc - 5, argv + 5);
	} else if (strcmp(argv[4], "import-bind") == 0) {
		if (argc < 6) {
			printf("BIND-style key to import not specified.\n");
			ret = KNOT_EINVAL;
			goto main_end;
		}
		ret = keymgr_import_bind(&kctx, argv[5]);
	} else if (strcmp(argv[4], "set") == 0) {
		if (argc < 6) {
			printf("Key is not specified.\n");
			ret = KNOT_EINVAL;
			goto main_end;
		}
		knot_kasp_key_t *key2set;
		ret = keymgr_get_key(&kctx, argv[5], &key2set);
		if (ret == KNOT_EOK) {
			ret = keymgr_set_timing(key2set, argc - 6, argv + 6);
			if (ret == KNOT_EOK) {
				ret = kdnssec_ctx_commit(&kctx);
			}
		}
	} else if (strcmp(argv[4], "list") == 0) {
		ret = keymgr_list_keys(&kctx);
	} else if (strcmp(argv[4], "ds") == 0) {
		if (argc < 6) {
			printf("Key is not specified.\n");
			ret = KNOT_EINVAL;
			goto main_end;
		}
		knot_kasp_key_t *key2ds;
		ret = keymgr_get_key(&kctx, argv[5], &key2ds);
		if (ret == KNOT_EOK) {
			ret = keymgr_generate_ds(zone_name, key2ds);
		}
	} else if (strcmp(argv[4], "share") == 0) {
		if (argc < 6) {
			printf("Key ID is not specified.\n");
			ret = KNOT_EINVAL;
			goto main_end;
		}
		//ret = kasp_db_share_key(*kctx.kasp_db, zone_name, argv[5]); // TODO fix
	} else if (strcmp(argv[4], "delete") == 0) {
		if (argc < 6) {
			printf("Key is not specified.\n");
			ret = KNOT_EINVAL;
			goto main_end;
		}
		knot_kasp_key_t *key2del;
		ret = keymgr_get_key(&kctx, argv[5], &key2del);
		if (ret == KNOT_EOK) {
			ret = kdnssec_delete_key(&kctx, key2del);
		}
=======
		argpos = 3;
>>>>>>> b52d071c
	} else {
		struct stat st;
		if (stat(CONF_DEFAULT_DBDIR, &st) == 0 && init_conf(CONF_DEFAULT_DBDIR)) {
			// initialized conf from default DB location
		} else if (stat(CONF_DEFAULT_FILE, &st) == 0 &&
			   init_conf(NULL) && init_confile(CONF_DEFAULT_FILE)) {
			// initialized conf from default confile
		} else {
			printf("Couldn't initialize configuration, please provide -c, -C or -d option\n");
			return EXIT_FAILURE;
		}
	}

	int ret = key_command(argc - argpos, argv + argpos);

	conf_free(conf());

	return (ret == KNOT_EOK ? EXIT_SUCCESS : EXIT_FAILURE);
}<|MERGE_RESOLUTION|>--- conflicted
+++ resolved
@@ -76,7 +76,7 @@
 
 	kdnssec_ctx_t kctx = { 0 };
 
-	conf_val_t mapsize = conf_default_get(conf(), C_KASP_DB_MAPSIZE);
+	conf_val_t mapsize = conf_default_get(conf(), C_MAX_KASP_DB_SIZE);
 	char *kasp_dir = conf_kaspdir(conf());
 	int ret = kasp_db_init(kaspdb(), kasp_dir, conf_int(&mapsize));
 	free(kasp_dir);
@@ -282,92 +282,7 @@
 
 #undef check_argc_three
 
-<<<<<<< HEAD
-	if (argc < 5) {
-		printf("Zone name and/or command not specified.\n");
-		print_help();
-		return EXIT_FAILURE;
-	}
-	knot_dname_t *zone_name = knot_dname_from_str_alloc(argv[3]);
-	if (zone_name == NULL) {
-		return EXIT_FAILURE;
-	}
-	(void)knot_dname_to_lower(zone_name);
-
-	kdnssec_ctx_t kctx = { 0 };
-
-	conf_val_t mapsize = conf_default_get(conf(), C_MAX_KASP_DB_SIZE);
-	char *kasp_dir = conf_kaspdir(conf());
-	int ret = kasp_db_init(kaspdb(), kasp_dir, conf_int(&mapsize));
-	free(kasp_dir);
-	if (ret != KNOT_EOK) {
-		printf("Failed to initialize KASP db (%s)\n", knot_strerror(ret));
-		goto main_end;
-	}
-
-	ret = kdnssec_ctx_init(conf(), &kctx, zone_name, NULL);
-	if (ret != KNOT_EOK) {
-		printf("Failed to initializize KASP (%s)\n", knot_strerror(ret));
-		goto main_end;
-	}
-
-	if (strcmp(argv[4], "generate") == 0) {
-		ret = keymgr_generate_key(&kctx, argc - 5, argv + 5);
-	} else if (strcmp(argv[4], "import-bind") == 0) {
-		if (argc < 6) {
-			printf("BIND-style key to import not specified.\n");
-			ret = KNOT_EINVAL;
-			goto main_end;
-		}
-		ret = keymgr_import_bind(&kctx, argv[5]);
-	} else if (strcmp(argv[4], "set") == 0) {
-		if (argc < 6) {
-			printf("Key is not specified.\n");
-			ret = KNOT_EINVAL;
-			goto main_end;
-		}
-		knot_kasp_key_t *key2set;
-		ret = keymgr_get_key(&kctx, argv[5], &key2set);
-		if (ret == KNOT_EOK) {
-			ret = keymgr_set_timing(key2set, argc - 6, argv + 6);
-			if (ret == KNOT_EOK) {
-				ret = kdnssec_ctx_commit(&kctx);
-			}
-		}
-	} else if (strcmp(argv[4], "list") == 0) {
-		ret = keymgr_list_keys(&kctx);
-	} else if (strcmp(argv[4], "ds") == 0) {
-		if (argc < 6) {
-			printf("Key is not specified.\n");
-			ret = KNOT_EINVAL;
-			goto main_end;
-		}
-		knot_kasp_key_t *key2ds;
-		ret = keymgr_get_key(&kctx, argv[5], &key2ds);
-		if (ret == KNOT_EOK) {
-			ret = keymgr_generate_ds(zone_name, key2ds);
-		}
-	} else if (strcmp(argv[4], "share") == 0) {
-		if (argc < 6) {
-			printf("Key ID is not specified.\n");
-			ret = KNOT_EINVAL;
-			goto main_end;
-		}
-		//ret = kasp_db_share_key(*kctx.kasp_db, zone_name, argv[5]); // TODO fix
-	} else if (strcmp(argv[4], "delete") == 0) {
-		if (argc < 6) {
-			printf("Key is not specified.\n");
-			ret = KNOT_EINVAL;
-			goto main_end;
-		}
-		knot_kasp_key_t *key2del;
-		ret = keymgr_get_key(&kctx, argv[5], &key2del);
-		if (ret == KNOT_EOK) {
-			ret = kdnssec_delete_key(&kctx, key2del);
-		}
-=======
 		argpos = 3;
->>>>>>> b52d071c
 	} else {
 		struct stat st;
 		if (stat(CONF_DEFAULT_DBDIR, &st) == 0 && init_conf(CONF_DEFAULT_DBDIR)) {
