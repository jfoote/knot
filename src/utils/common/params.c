/*  Copyright (C) 2011 CZ.NIC, z.s.p.o. <knot-dns@labs.nic.cz>

    This program is free software: you can redistribute it and/or modify
    it under the terms of the GNU General Public License as published by
    the Free Software Foundation, either version 3 of the License, or
    (at your option) any later version.

    This program is distributed in the hope that it will be useful,
    but WITHOUT ANY WARRANTY; without even the implied warranty of
    MERCHANTABILITY or FITNESS FOR A PARTICULAR PURPOSE.  See the
    GNU General Public License for more details.

    You should have received a copy of the GNU General Public License
    along with this program.  If not, see <http://www.gnu.org/licenses/>.
*/

#include "utils/common/params.h"

#include <stdio.h>
#include <stdlib.h>			// free
#include <netinet/in.h>			// in_addr
#include <arpa/inet.h>			// inet_pton
#include <sys/socket.h>			// AF_INET (BSD)

#ifdef LIBIDN
#include <idna.h>
#endif

#include "libknot/libknot.h"
<<<<<<< HEAD
#include "libknot/errcode.h"		// KNOT_EOK
#include "libknot/mempattern.h"		// strcdup
#include "libknot/descriptor.h"		// KNOT_RRTYPE_
=======
#include "common/errcode.h"		// KNOT_EOK
#include "common/mempattern.h"		// strcdup
#include "common/descriptor.h"		// KNOT_RRTYPE_
#include "common/strlcpy.h"		// strlcpy
>>>>>>> 8850e79b
#include "utils/common/msg.h"		// WARN
#include "utils/common/resolv.h"	// parse_nameserver
#include "utils/common/token.h"		// token

#define IPV4_REVERSE_DOMAIN	"in-addr.arpa."
#define IPV6_REVERSE_DOMAIN	"ip6.arpa."

char* name_from_idn(const char *idn_name) {
#ifdef LIBIDN
	char *name = NULL;

	int rc = idna_to_ascii_lz(idn_name, &name, 0);
	if (rc != IDNA_SUCCESS) {
		ERR("IDNA (%s)\n", idna_strerror(rc));
		return NULL;
	}

	return name;
#endif
	return strdup(idn_name);
}

void name_to_idn(char **name) {
#ifdef LIBIDN
	char *idn_name = NULL;

	int rc = idna_to_unicode_8zlz(*name, &idn_name, 0);
	if (rc != IDNA_SUCCESS) {
		return;
	}

	free(*name);
	*name = idn_name;
#endif
	return;
}

/*!
 * \brief Checks if string is a prefix of reference string.
 *
 * \param pref		Prefix string.
 * \param pref_len	Prefix length.
 * \param str		Reference string (must have trailing zero).
 *
 * \retval -1		\a pref is not a prefix of \a str.
 * \retval  0<=		number of chars after prefix \a pref in \a str.
 */
static int cmp_prefix(const char *pref, const size_t pref_len,
                      const char *str)
{
	size_t i = 0;
	while (1) {
		// Different characters => NOT prefix.
		if (pref[i] != str[i]) {
			return -1;
		}

		i++;

		// Pref IS a prefix of pref.
		if (i == pref_len) {
			size_t rest = 0;
			while (str[i + rest] != '\0') {
				rest++;
			}
			return rest;
		// Pref is longer then ref => NOT prefix.
		} else if (str[i] == '\0') {
			return -1;
		}
	}
}

int best_param(const char *str, const size_t str_len, const param_t *tbl,
               bool *unique)
{
	if (str == NULL || str_len == 0 || tbl == NULL) {
		DBG_NULL;
		return KNOT_EINVAL;
	}

	int best_pos = -1;
	int best_match = INT_MAX;
	size_t matches = 0;
	for (int i = 0; tbl[i].name != NULL; i++) {
		int ret = cmp_prefix(str, str_len, tbl[i].name);
		switch (ret) {
		case -1:
			continue;
		case 0:
			best_pos = i;
			best_match = 0;
			matches = 1;
			break;
		default:
			if (ret < best_match) {
				best_pos = i;
				best_match = ret;
			}
			matches++;
		}
	}

	switch (matches) {
	case 0:
		return KNOT_ENOTSUP;
	case 1:
		*unique = true;
		return best_pos;
	default:
		*unique = false;
		return best_pos;
	}
}

char* get_reverse_name(const char *name)
{
	struct in_addr	addr4;
	struct in6_addr	addr6;
	int		ret;
	char		buf[128] = "\0";

	if (name == NULL) {
		DBG_NULL;
		return NULL;
	}

	// Check name for IPv4 address, IPv6 address or other.
	if (inet_pton(AF_INET, name, &addr4) == 1) {
		uint32_t num = ntohl(addr4.s_addr);

		// Create IPv4 reverse FQD name.
		ret = snprintf(buf, sizeof(buf), "%u.%u.%u.%u.%s",
		               (num >>  0) & 0xFF, (num >>  8) & 0xFF,
		               (num >> 16) & 0xFF, (num >> 24) & 0xFF,
		               IPV4_REVERSE_DOMAIN);
		if (ret < 0 || (size_t)ret >= sizeof(buf)) {
			return NULL;
		}

		return strdup(buf);
	} else if (inet_pton(AF_INET6, name, &addr6) == 1) {
		char	*pos = buf;
		size_t  len = sizeof(buf);
		uint8_t left, right;

		// Create IPv6 reverse name.
		for (int i = 15; i >= 0; i--) {
			left = ((addr6.s6_addr)[i] & 0xF0) >> 4;
			right = (addr6.s6_addr)[i] & 0x0F;

			ret = snprintf(pos, len, "%x.%x.", right, left);
			if (ret < 0 || (size_t)ret >= len) {
				return NULL;
			}

			pos += ret;
			len -= ret;
		}

		// Add IPv6 reverse domain.
		ret = snprintf(pos, len, "%s", IPV6_REVERSE_DOMAIN);
		if (ret < 0 || (size_t)ret >= len) {
			return NULL;
		}

		return strdup(buf);
	} else {
		return NULL;
	}
}

char* get_fqd_name(const char *name)
{
	char *fqd_name = NULL;

	if (name == NULL) {
		DBG_NULL;
		return NULL;
	}

	size_t name_len = strlen(name);

	// If the name is FQDN, make a copy.
	if (name[name_len - 1] == '.') {
		fqd_name = strdup(name);
	// Else make a copy and append a trailing dot.
	} else {
		size_t fqd_name_size = name_len + 2;
		fqd_name = malloc(fqd_name_size);
		if (fqd_name != NULL) {
			strlcpy(fqd_name, name, fqd_name_size);
			fqd_name[name_len] = '.';
			fqd_name[name_len + 1] = 0;
		}
	}

	return fqd_name;
}

int params_parse_class(const char *value, uint16_t *rclass)
{
	if (value == NULL || rclass == NULL) {
		DBG_NULL;
		return KNOT_EINVAL;
	}

	if (knot_rrclass_from_string(value, rclass) == 0) {
		return KNOT_EOK;
	} else {
		return KNOT_EINVAL;
	}
}

int params_parse_type(const char *value, uint16_t *rtype, uint32_t *xfr_serial,
                      bool *notify)
{
	if (value == NULL || rtype == NULL || xfr_serial == NULL) {
		DBG_NULL;
		return KNOT_EINVAL;
	}

	// Find and parse type name.
	size_t param_pos = strcspn(value, "=");
	char *type_char = strndup(value, param_pos);

	if (knot_rrtype_from_string(type_char, rtype) != 0) {
		if (strncasecmp(type_char, "NOTIFY", param_pos) == 0) {
			*rtype = KNOT_RRTYPE_SOA;
			*notify = true;
		} else {
			free(type_char);
			return KNOT_EINVAL;
		}
	} else {
		*notify = false;
	}

	free(type_char);

	// Parse additional parameter.
	if (param_pos == strlen(value)) {
		// IXFR requires serial parameter.
		if (*rtype == KNOT_RRTYPE_IXFR) {
			DBG("SOA serial is required for IXFR query\n");
			return KNOT_EINVAL;
		}
	} else {
		// Additional parameter is accepted for IXFR only.
		if (*rtype == KNOT_RRTYPE_IXFR) {
			const char *param_str = value + 1 + param_pos;
			char *end;

			// Convert string to serial.
			unsigned long long serial = strtoull(param_str, &end, 10);

			// Check for bad serial string.
			if (end == param_str || *end != '\0' ||
			    serial > UINT32_MAX) {
				DBG("bad SOA serial %s\n", param_str);
				return KNOT_EINVAL;
			}

			*xfr_serial = serial;
		} else {
			DBG("unsupported parameter in query type '%s'\n", value);
			return KNOT_EINVAL;
		}
	}

	return KNOT_EOK;
}

int params_parse_server(const char *value, list_t *servers, const char *def_port)
{
	if (value == NULL || servers == NULL) {
		DBG_NULL;
		return KNOT_EINVAL;
	}

	// Add specified nameserver.
	srv_info_t *server = parse_nameserver(value, def_port);
	if (server == NULL) {
		ERR("bad nameserver %s\n", value);
		return KNOT_EINVAL;
	}
	add_tail(servers, (node_t *)server);

	return KNOT_EOK;
}

int params_parse_wait(const char *value, int32_t *dst)
{
	char *end;

	if (value == NULL || dst == NULL) {
		DBG_NULL;
		return KNOT_EINVAL;
	}

	/* Convert string to number. */
	long long num = strtoll(value, &end, 10);

	/* Check for bad string (empty or incorrect). */
	if (end == value || *end != '\0') {
		ERR("bad time value %s\n", value);
		return KNOT_EINVAL;
	} else if (num < 1) {
		num = 1;
		WARN("time %s is too short, using %lld instead\n", value, num);
	/* Reduce maximal value. Poll takes signed int in milliseconds. */
	} else if (num > INT32_MAX) {
		num = INT32_MAX / 1000;
		WARN("time %s is too big, using %lld instead\n", value, num);
	}

	*dst = num;

	return KNOT_EOK;
}

int params_parse_num(const char *value, uint32_t *dst)
{
	char *end;

	if (value == NULL || dst == NULL) {
		DBG_NULL;
		return KNOT_EINVAL;
	}

	// Convert string to number.
	long long num = strtoll(value, &end, 10);

	// Check for bad string.
	if (end == value || *end != '\0') {
		ERR("bad number %s\n", value);
		return KNOT_EINVAL;
	}

	if (num > UINT32_MAX) {
		num = UINT32_MAX;
		WARN("number %s is too big, using %lld instead\n", value, num);
	} else if (num < 0) {
		num = 0;
		WARN("number %s is too small, using %lld instead\n", value, num);
	}

	*dst = num;

	return KNOT_EOK;
}

int params_parse_tsig(const char *value, knot_key_params_t *key_params)
{
	if (value == NULL || key_params == NULL) {
		DBG_NULL;
		return KNOT_EINVAL;
	}

	/* Invalidate previous key. */
	if (key_params->name) {
		ERR("Key specified multiple times.\n");
		return KNOT_EINVAL;
	}

	char *h = strdup(value);
	if (!h) {
		return KNOT_ENOMEM;
	}

	/* Separate to avoid multiple allocs. */
	char *k = NULL, *s = NULL;
	if ((k = (char*)strchr(h, ':'))) { /* Second part - NAME|SECRET */
		*k++ = '\0';               /* String separator */
		s = (char*)strchr(k, ':'); /* Thirt part - |SECRET */
	}

	/* Determine algorithm. */
	key_params->algorithm = KNOT_TSIG_ALG_HMAC_MD5;
	if (s) {
		*s++ = '\0';               /* Last part separator */
		knot_lookup_table_t *alg = NULL;
		alg = knot_lookup_by_name(knot_tsig_alg_names, h);
		if (alg) {
			DBG("%s: parsed algorithm '%s'\n", __func__, h);
			key_params->algorithm = alg->id;
		} else {
			ERR("invalid TSIG algorithm name '%s'\n", h);
			free(h);
			return KNOT_EINVAL;
		}
	} else {
		s = k; /* Ignore first part, push down. */
		k = h;
	}

	if (!s) {
		ERR("invalid key option format, use [hmac:]keyname:secret\n");
		free(h);
		return KNOT_EINVAL;
	}

	/* Set key name and secret. */
	key_params->name = knot_dname_from_str(k);
	knot_dname_to_lower(key_params->name);
	int r = knot_binary_from_base64(s, &key_params->secret);
	if (r != KNOT_EOK) {
		free(h);
		return r;
	}

	DBG("%s: parsed name '%s'\n", __func__, k);
	DBG("%s: parsed secret '%s'\n", __func__, s);
	free(h);

	return KNOT_EOK;
}

int params_parse_keyfile(const char *value, knot_key_params_t *key_params)
{
	if (value == NULL || key_params == NULL) {
		DBG_NULL;
		return KNOT_EINVAL;
	}

	if (key_params->name) {
		ERR("Key specified multiple times.\n");
		return KNOT_EINVAL;
	}

	int result = knot_load_key_params(value, key_params);
	if (result != KNOT_EOK) {
		ERR("could not read key file: %s\n", knot_strerror(result));
		return KNOT_EINVAL;
	}

	return KNOT_EOK;
}<|MERGE_RESOLUTION|>--- conflicted
+++ resolved
@@ -27,16 +27,10 @@
 #endif
 
 #include "libknot/libknot.h"
-<<<<<<< HEAD
 #include "libknot/errcode.h"		// KNOT_EOK
 #include "libknot/mempattern.h"		// strcdup
 #include "libknot/descriptor.h"		// KNOT_RRTYPE_
-=======
-#include "common/errcode.h"		// KNOT_EOK
-#include "common/mempattern.h"		// strcdup
-#include "common/descriptor.h"		// KNOT_RRTYPE_
 #include "common/strlcpy.h"		// strlcpy
->>>>>>> 8850e79b
 #include "utils/common/msg.h"		// WARN
 #include "utils/common/resolv.h"	// parse_nameserver
 #include "utils/common/token.h"		// token
