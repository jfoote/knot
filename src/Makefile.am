ACLOCAL_AMFLAGS = -I ../m4
bin_PROGRAMS = knotc
libexec_PROGRAMS = knot-zcompile unittests unittests-zcompile unittests-dnslib
sbin_PROGRAMS = knotd

# $(YACC) will generate header file
AM_CFLAGS = -Wall
AM_YFLAGS = -d
libknot_la_YFLAGS = -pcf_ -d
libknot_la_LFLAGS = # TODO: reentrant parser, prefix

LDADD = libknot.la @LIBOBJS@

BUILT_SOURCES =					\
	dnslib/tests/parsed_data.rc		\
	dnslib/tests/raw_data_queries.rc	\
	dnslib/tests/raw_data.rc		\
	dnslib/tests/parsed_data_queries.rc     \
	tests/sample_conf.rc

CLEANFILES =					\
	dnslib/tests/parsed_data.rc		\
	dnslib/tests/raw_data_queries.rc	\
	dnslib/tests/raw_data.rc		\
	dnslib/tests/parsed_data_queries.rc     \
	tests/sample_conf.rc                    \
	zparser.h				\
	zparser.c				\
	zlexer.c				\
	libknot_la-cf-lex.c			\
	libknot_la-cf-parse.c			\
	libknot_la-cf-parse.h

knotc_SOURCES =					\
	knot/ctl/knotc_main.c

knot_zcompile_SOURCES =				\
	zcompile/zcompile_main.c		\
	zcompile/zcompile-error.c		\
	zcompile/parser-util.h			\
	zcompile/parser-descriptor.h		\
	zcompile/zparser.y			\
	zcompile/zlexer.l			\
	zcompile/zcompile.c			\
	zcompile/parser-util.c			\
	zcompile/parser-descriptor.c

unittests_SOURCES =				\
	tests/common/acl_tests.c		\
	tests/common/acl_tests.h		\
	tests/common/da_tests.c			\
	tests/common/da_tests.h			\
	tests/common/events_tests.c		\
	tests/common/events_tests.h		\
	tests/common/skiplist_tests.c		\
	tests/common/skiplist_tests.h		\
	tests/common/slab_tests.c		\
	tests/common/slab_tests.h		\
	tests/knot/conf_tests.c			\
	tests/knot/conf_tests.h			\
	tests/knot/dthreads_tests.c		\
	tests/knot/dthreads_tests.h		\
	tests/knot/server_tests.c		\
	tests/knot/server_tests.h		\
	tests/unittests_main.c

unittests_dnslib_SOURCES =			\
	dnslib/tests/dnslib/cuckoo_tests.c	\
	dnslib/tests/dnslib/cuckoo_tests.h	\
	dnslib/tests/dnslib/dname_tests.c	\
	dnslib/tests/dnslib/dname_tests.h	\
	dnslib/tests/dnslib/edns_tests.c	\
	dnslib/tests/dnslib/edns_tests.h	\
	dnslib/tests/dnslib/node_tests.c	\
	dnslib/tests/dnslib/node_tests.h	\
	dnslib/tests/dnslib/rdata_tests.c	\
	dnslib/tests/dnslib/rdata_tests.h	\
	dnslib/tests/dnslib/rrset_tests.c	\
	dnslib/tests/dnslib/rrset_tests.h	\
	dnslib/tests/dnslib/zone_tests.c	\
	dnslib/tests/dnslib/zone_tests.h	\
	dnslib/tests/dnslib/zonedb_tests.c	\
	dnslib/tests/dnslib/zonedb_tests.h	\
	dnslib/tests/unittests_dnslib.c

unittests_zcompile_SOURCES =			\
	zcompile/parser-util.h			\
	zcompile/parser-descriptor.h		\
	zcompile/zcompile-error.c		\
	zcompile/zparser.y			\
	zcompile/zlexer.l			\
	zcompile/zcompile.c			\
	zcompile/parser-util.c			\
	zcompile/parser-descriptor.c		\
	zcompile/tests/unittests_zp_main.c

nodist_unittests_SOURCES =			\
	dnslib/tests/parsed_data.rc		\
	dnslib/tests/raw_data_queries.rc	\
	dnslib/tests/raw_data.rc		\
	dnslib/tests/parsed_data_queries.rc     \
	tests/sample_conf.rc

knotd_SOURCES =					\
	knot/main.c

noinst_LTLIBRARIES = libknot.la
libknot_la_SOURCES =				\
	common/slab/slab.c			\
	common/slab/malloc.c			\
	common/slab/slab.h			\
	common/slab/malloc.h			\
	common/libtap/tap.c			\
	common/libtap/tap.h			\
	common/tap_unit.h			\
	common/lists.c				\
	common/base32.c				\
	common/lists.h				\
	common/base32.h				\
	common/print.c				\
	common/print.h				\
	common/dynamic-array.c			\
	common/skip-list.c			\
	common/base32hex.c			\
	common/skip-list.h			\
	common/dynamic-array.h			\
	common/tree.h				\
<<<<<<< HEAD
	common/base32hex.h				\
	common/evqueue.h		\
	common/evqueue.c		\
	common/evsched.h		\
	common/evsched.c		\
	common/errors.h			\
	common/errors.c			\
	common/acl.h				\
	common/acl.c				\
	common/sockaddr.h				\
	common/sockaddr.c				\
	knot/stat/gatherer.c				\
	knot/stat/stat.c				\
	knot/stat/gatherer.h				\
	knot/stat/stat.h				\
	dnslib/edns.c                           \
=======
	common/base32hex.h			\
	common/evqueue.h			\
	common/evqueue.c			\
	common/errors.h				\
	common/errors.c				\
	common/crc.h				\
	common/crc.c				\
	knot/stat/gatherer.c			\
	knot/stat/stat.c			\
	knot/stat/gatherer.h			\
	knot/stat/stat.h			\
	dnslib/edns.c				\
>>>>>>> a5e016d5
	dnslib/dnslib-error.c			\
	dnslib/utils.c				\
	dnslib/rrset.c				\
	dnslib/dname.c				\
	dnslib/node.c				\
	dnslib/packet.c			\
	dnslib/query.c			\
	dnslib/response2.c			\
	dnslib/zone.c				\
	dnslib/zonedb.c				\
	dnslib/zone-load.c			\
	dnslib/debug.c				\
	dnslib/zone-dump.c			\
	dnslib/zone-dump-text.c			\
	dnslib/rdata.c				\
	dnslib/descriptor.c			\
	dnslib/nsec3.c				\
	dnslib/dname-table.c			\
	dnslib/hash/hash-functions.c		\
	dnslib/hash/cuckoo-hash-table.c		\
	dnslib/hash/universal-system.c		\
	dnslib/hash/universal-system.h		\
	dnslib/hash/cuckoo-hash-table.h		\
	dnslib/hash/hash-functions.h		\
	dnslib/zonedb.h				\
	dnslib/consts.h				\
	dnslib/node.h				\
	dnslib/edns.h				\
	dnslib/zone.h				\
	dnslib/rdata.h				\
	dnslib/descriptor.h			\
	dnslib/dnslib.h				\
	dnslib/tolower.h			\
	dnslib/tolower.c			\
	dnslib/zone-dump.h			\
	dnslib/dname.h				\
	dnslib/packet.h			\
	dnslib/query.h				\
	dnslib/response2.h			\
	dnslib/rrset.h				\
	dnslib/zone-load.h			\
	dnslib/utils.h				\
	dnslib/wire.h				\
	dnslib/debug.h				\
	dnslib/nsec3.h				\
	dnslib/dname-table.h			\
	knot/common.h				\
	knot/other/log.c			\
	knot/other/log.h			\
	knot/other/debug.h			\
	knot/other/error.h			\
	knot/other/error.c			\
	knot/conf/cf-parse.y			\
	knot/conf/cf-lex.l			\
	knot/conf/conf.c			\
	knot/conf/logconf.c			\
	knot/conf/logconf.h			\
	knot/conf/conf.h			\
	knot/ctl/process.c			\
	knot/ctl/process.h			\
	knot/server/dthreads.c			\
	knot/server/socket.c				\
	knot/server/name-server.c			\
	knot/server/server.c				\
	knot/server/udp-handler.c			\
	knot/server/tcp-handler.c			\
	knot/server/xfr-handler.c			\
	knot/server/zones.c				\
	knot/server/socket.h				\
	knot/server/name-server.h			\
	knot/server/udp-handler.h			\
	knot/server/tcp-handler.h			\
	knot/server/xfr-handler.h			\
	knot/server/dthreads.h			\
<<<<<<< HEAD
	knot/server/zones.h				\
	knot/server/axfr-in.h				\
	knot/server/axfr-in.c				\
=======
	knot/server/zones.h			\
>>>>>>> a5e016d5
	knot/server/server.h

libknot_la_LIBADD = @LIBOBJS@

# automake complains on % rules:
#   `%'-style pattern rules are a GNU make extension

dnslib/tests/parsed_data.rc: dnslib/tests/files/parsed_data
	../resource.sh dnslib/tests/files/parsed_data >$@

dnslib/tests/parsed_data_queries.rc: dnslib/tests/files/parsed_data_queries
	../resource.sh dnslib/tests/files/parsed_data_queries >$@

dnslib/tests/raw_data_queries.rc: dnslib/tests/files/raw_data_queries
	../resource.sh dnslib/tests/files/raw_data_queries >$@

dnslib/tests/raw_data.rc: dnslib/tests/files/raw_data
	../resource.sh dnslib/tests/files/raw_data >$@

tests/sample_conf.rc: tests/files/sample_conf
	../resource.sh tests/files/sample_conf >$@
<|MERGE_RESOLUTION|>--- conflicted
+++ resolved
@@ -125,24 +125,12 @@
 	common/skip-list.h			\
 	common/dynamic-array.h			\
 	common/tree.h				\
-<<<<<<< HEAD
-	common/base32hex.h				\
-	common/evqueue.h		\
-	common/evqueue.c		\
 	common/evsched.h		\
 	common/evsched.c		\
-	common/errors.h			\
-	common/errors.c			\
 	common/acl.h				\
 	common/acl.c				\
 	common/sockaddr.h				\
 	common/sockaddr.c				\
-	knot/stat/gatherer.c				\
-	knot/stat/stat.c				\
-	knot/stat/gatherer.h				\
-	knot/stat/stat.h				\
-	dnslib/edns.c                           \
-=======
 	common/base32hex.h			\
 	common/evqueue.h			\
 	common/evqueue.c			\
@@ -155,7 +143,6 @@
 	knot/stat/gatherer.h			\
 	knot/stat/stat.h			\
 	dnslib/edns.c				\
->>>>>>> a5e016d5
 	dnslib/dnslib-error.c			\
 	dnslib/utils.c				\
 	dnslib/rrset.c				\
@@ -230,13 +217,9 @@
 	knot/server/tcp-handler.h			\
 	knot/server/xfr-handler.h			\
 	knot/server/dthreads.h			\
-<<<<<<< HEAD
 	knot/server/zones.h				\
 	knot/server/axfr-in.h				\
 	knot/server/axfr-in.c				\
-=======
-	knot/server/zones.h			\
->>>>>>> a5e016d5
 	knot/server/server.h
 
 libknot_la_LIBADD = @LIBOBJS@
