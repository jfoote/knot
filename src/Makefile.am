--- conflicted
+++ resolved
@@ -276,14 +276,9 @@
 knotc_LDADD = libknotd.la libknot.la libknots.la @LIBOBJS@
 kdig_LDADD = libknotd.la libknot.la libknots.la @LIBOBJS@
 khost_LDADD = libknotd.la libknot.la libknots.la @LIBOBJS@
-<<<<<<< HEAD
 knsupdate_LDADD = libknotd.la libknot.la libknots.la zscanner/libzscanner.la @LIBOBJS@
-=======
-knsupdate_LDADD = libknotd.la libknot.la libknots.la libzscanner.la @LIBOBJS@
-zscanner_tool_LDADD = libknots.la libknot.la libknotd.la libzscanner.la @LIBOBJS@
 
 # Create storage and run-time directories
 install-data-hook:
 	$(INSTALL) -d @run_dir@
-	$(INSTALL) -d @storage_dir@
->>>>>>> b898484a
+	$(INSTALL) -d @storage_dir@