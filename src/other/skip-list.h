/*!
 * \file skip-list.h
 *
 * \author Copyright (c) 2010 the authors listed at the following URL, and/or
 *         the authors of referenced articles or incorporated external code:
 *         http://en.literateprograms.org/Skip_list_(C)?action=history&offset=20080313195128
 * \author Lubos Slovak <lubos.slovak@nic.cz>
 *
 * \brief Generic skip-list implementation.
 *
 * Original retrieved from http://en.literateprograms.org/Skip_list_(C)?oldid=12811
 * Modifications by Lubos Slovak, 2010
 *
 * \addtogroup data_structures
 * \{
 */

/* Copyright (c) 2010 the authors listed at the following URL, and/or
the authors of referenced articles or incorporated external code:
http://en.literateprograms.org/Skip_list_(C)?action=history&offset=20080313195128

Permission is hereby granted, free of charge, to any person obtaining
a copy of this software and associated documentation files (the
"Software"), to deal in the Software without restriction, including
without limitation the rights to use, copy, modify, merge, publish,
distribute, sublicense, and/or sell copies of the Software, and to
permit persons to whom the Software is furnished to do so, subject to
the following conditions:

The above copyright notice and this permission notice shall be
included in all copies or substantial portions of the Software.

THE SOFTWARE IS PROVIDED "AS IS", WITHOUT WARRANTY OF ANY KIND,
EXPRESS OR IMPLIED, INCLUDING BUT NOT LIMITED TO THE WARRANTIES OF
MERCHANTABILITY, FITNESS FOR A PARTICULAR PURPOSE AND NONINFRINGEMENT.
IN NO EVENT SHALL THE AUTHORS OR COPYRIGHT HOLDERS BE LIABLE FOR ANY
CLAIM, DAMAGES OR OTHER LIABILITY, WHETHER IN AN ACTION OF CONTRACT,
TORT OR OTHERWISE, ARISING FROM, OUT OF OR IN CONNECTION WITH THE
SOFTWARE OR THE USE OR OTHER DEALINGS IN THE SOFTWARE.

Retrieved from: http://en.literateprograms.org/Skip_list_(C)?oldid=12811
*/

#ifndef _CUTEDNS_SKIP_LIST_H_
#define _CUTEDNS_SKIP_LIST_H_

/*----------------------------------------------------------------------------*/
/*!
 * \brief Skip list node.
 */
struct skip_node {
	void *key; /*!< Key of the node. Used for ordering. */

	void *value; /*!< Value stored in the node. */

	/*! \brief Pointers to next item on various levels. */
	struct skip_node **forward;
};

typedef struct skip_node skip_node_t;

/*!
 * \brief Skip list.
 *
 * \todo Implement quasi-randomization.
 */
struct skip_list {
	/*! \brief Head of the list (with no actual key and value stored). */
	skip_node_t *head;

	/*! \brief Actual maximum level of the list. */
	int level;

	/*! \brief Function for comparing two skip list item's keys. */
	int (*compare_keys)(void *, void *);
};

typedef struct skip_list skip_list_t;

/*----------------------------------------------------------------------------*/
/*!
 * \brief Creates a new generic skip list.
 *
 * \param compare_keys Function for comparing the keys.
 *
 * \return Pointer to the newly created skip list if successful. NULL otherwise.
 */
skip_list_t *skip_create_list(int (*compare_keys)(void *, void *));

/*!
 * \brief Properly destroys the list, possibly also with the keys and values.
 *
 * \param list Skip list to be destroyed.
 * \param destroy_key Function for properly destroying the key. If set tu NULL,
 *                    the object at which the key points will not be destroyed.
 * \param destroy_value Function for properly destroying the key. If set tu
 *                      NULL, the object at which the value points will not be
 *                      destroyed.
 */
void skip_destroy_list(skip_list_t **list, void (*destroy_key)(void *),
                       void (*destroy_value)(void *));

/*!
 * \brief Inserts a new key-value pair into the skip list.
 *
 * The \a merge_values function should  merge the second value to the first
 * value. It must not delete the first value. The second value also should not
 * be deleted (as this is concern of the caller).
 *
 * \param list The skip list to insert to.
 * \param key Key of the item to be inserted. Used for ordering.
 * \param value Value of the item to be inserted.
 * \param merge_values Function for merging the saved values. Optional. If set
 *                     to NULL, the skip list will not merge values when
 *                     attempting to insert item with key already present in the
 *                     list.
 *
 * \retval 0 If successful and the key was not yet present in the list.
 * \retval 1 If the key was already present and the new value was ignored
 *           (because no merging function was provided).
 * \retval 2 If successful, the key was already present and the values were
 *           merged.
 * \retval -1 If an error occured and the key was not present in the list.
 * \retval -2 If the key is already present in the list and merging was
 *            unsuccessful.
 */
int skip_insert(skip_list_t *list, void *key, void *value,
                int (*merge_values)(void **, void **));

/*!
 * \brief Removes an item with the given key from the list and optionally
 *        deletes the item's key and value.
 *
 * \param list Skip list to delete from.
 * \param key Key of the item to be deleted.
 * \param destroy_key Function for properly destroying the key. If set tu NULL,
 *                    the object at which the key points will not be destroyed.
 * \param destroy_value Function for properly destroying the key. If set tu
 *                      NULL, the object at which the value points will not be
 *                      destroyed.
 *
 * \retval 0 If successful.
 * \retval -1 If the item was not present in the list.
 */
int skip_remove(skip_list_t *list, void *key, void (*destroy_key)(void *),
                void (*destroy_value)(void *));

/*!
 * \brief Tries to find item with the given key in the list.
 *
 * \param list Skip list to search in.
 * \param key Key of the item to be found.
 *
 * \return Value stored in the item with key \a key, or NULL if the key was not
 *         found.
 */
void *skip_find(const skip_list_t *list, void *key);

/*!
 * \brief Checks if the skip list is empty.
 *
 * \param list Skip list to check.
 *
 * \retval 0 if empty.
 * \retval 1 if non-empty.
 */
int skip_empty(const skip_list_t *list);

/*!
 * \brief Returns the first item in the skip list.
 */
const skip_node_t *skip_first(const skip_list_t *list);

/*!
 * \brief Returns the next item in the skip list.
 */
const skip_node_t *skip_next(const skip_node_t *node);

/*!
 * \brief Prints the whole list using the given print function.
 *
 * \param list Skip list to be printed.
 * \param print_item Function for printing the key-value pair.
 */
void skip_print_list(const skip_list_t *list,
                     void (*print_item)(void *, void *));

#endif /* _CUTEDNS_SKIP_LIST_H_ */

<<<<<<< HEAD
/*!
 * /brief Returns given list in an array
 *
 * /param list Skip list to be returned.
 * /param array Array to be filled with list's elements,
 * array must have length of list. Possible determined by
 * skip_length.
 */
void skip_return_list( const skip_list *list, void **array );

/*!
 * /brief Returns length of given list.
 *
 * /param list Skip list whose length is to be returned.
 */
int skip_length( const skip_list *list );

#endif /* SKIP_LIST */
=======
/*! \} */
>>>>>>> 99d0306c
<|MERGE_RESOLUTION|>--- conflicted
+++ resolved
@@ -187,25 +187,4 @@
 
 #endif /* _CUTEDNS_SKIP_LIST_H_ */
 
-<<<<<<< HEAD
-/*!
- * /brief Returns given list in an array
- *
- * /param list Skip list to be returned.
- * /param array Array to be filled with list's elements,
- * array must have length of list. Possible determined by
- * skip_length.
- */
-void skip_return_list( const skip_list *list, void **array );
-
-/*!
- * /brief Returns length of given list.
- *
- * /param list Skip list whose length is to be returned.
- */
-int skip_length( const skip_list *list );
-
-#endif /* SKIP_LIST */
-=======
-/*! \} */
->>>>>>> 99d0306c
+/*! \} */