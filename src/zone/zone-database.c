--- conflicted
+++ resolved
@@ -906,11 +906,7 @@
 	// create a linked list of zone nodes and get their count
 	uint nodes = zdb_create_list(new_zone, zone);
 	// get rid of the zone structure (no longer needed)
-<<<<<<< HEAD
-    ldns_zone_deep_free(zone);
-=======
 	ldns_zone_deep_free(zone);
->>>>>>> c03984cb
 
 	log_info("Creating Zone data structure (%d nodes)...\n", nodes);
 	// create the zone data structure
