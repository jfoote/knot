/*  Copyright (C) 2011 CZ.NIC, z.s.p.o. <knot-dns@labs.nic.cz>

    This program is free software: you can redistribute it and/or modify
    it under the terms of the GNU General Public License as published by
    the Free Software Foundation, either version 3 of the License, or
    (at your option) any later version.

    This program is distributed in the hope that it will be useful,
    but WITHOUT ANY WARRANTY; without even the implied warranty of
    MERCHANTABILITY or FITNESS FOR A PARTICULAR PURPOSE.  See the
    GNU General Public License for more details.

    You should have received a copy of the GNU General Public License
    along with this program.  If not, see <http://www.gnu.org/licenses/>.
 */

#include <config.h>
#include <stdio.h>
#include <assert.h>
#include <sys/time.h>

#include <urcu.h>

#include "nameserver/name-server.h"
#include "updates/xfr-in.h"

#include "libknot.h"
#include "common/errcode.h"
#include "common.h"
#include "common/lists.h"
#include "util/debug.h"
#include "packet/packet.h"
#include "packet/response.h"
#include "packet/query.h"
#include "consts.h"
#include "common/descriptor.h"
#include "updates/changesets.h"
#include "updates/ddns.h"
#include "tsig-op.h"
<<<<<<< HEAD
#include "libknot/rdata.h"
=======
#include "libknot/dnssec/zone-nsec.h"
>>>>>>> e38adfe6

/*----------------------------------------------------------------------------*/

/*! \brief Maximum UDP payload with EDNS disabled. */
static const uint16_t MAX_UDP_PAYLOAD      = 504; // 512 - 8B header

/*! \brief TTL of a CNAME synthetized from a DNAME. */
static const uint32_t SYNTH_CNAME_TTL      = 0;

/*! \brief Determines whether DNSSEC is enabled. */
static const int      DNSSEC_ENABLED       = 1;

/*! \brief Internal error code to propagate need for SERVFAIL response. */
static const int      NS_ERR_SERVFAIL      = -999;

/*----------------------------------------------------------------------------*/
/* Private functions                                                          */
/*----------------------------------------------------------------------------*/
/*!
 * \brief Finds zone where to search for the QNAME.
 *
 * \note As QTYPE DS requires special handling, this function finds a zone for
 *       a direct predecessor of QNAME in such case.
 *
 * \param zdb Zone database where to search for the proper zone.
 * \param qname QNAME.
 * \param qtype QTYPE.
 *
 * \return Zone to which QNAME belongs (according to QTYPE), or NULL if no such
 *         zone was found.
 */
static const knot_zone_t *ns_get_zone_for_qname(knot_zonedb_t *zdb,
                                                  const knot_dname_t *qname,
                                                  uint16_t qtype)
{
	const knot_zone_t *zone;
	/*
	 * Find a zone in which to search.
	 *
	 * In case of DS query, we strip the leftmost label when searching for
	 * the zone (but use whole qname in search for the record), as the DS
	 * records are only present in a parent zone.
	 */
	if (qtype == KNOT_RRTYPE_DS) {
		const knot_dname_t *parent = knot_wire_next_label(qname, NULL);
		zone = knot_zonedb_find_zone_for_name(zdb, parent);
		/* If zone does not exist, search for its parent zone,
		   this will later result to NODATA answer. */
		if (zone == NULL) {
			zone = knot_zonedb_find_zone_for_name(zdb, qname);
		}
	} else {
		zone = knot_zonedb_find_zone_for_name(zdb, qname);
	}

	return zone;
}

/*----------------------------------------------------------------------------*/
/*!
 * \brief Synthetizes RRSet from a wildcard RRSet using the given QNAME.
 *
 * The synthetized RRSet is identical to the wildcard RRSets, except that the
 * owner name is replaced by \a qname.
 *
 * \param wildcard_rrset Wildcard RRSet to synthetize from.
 * \param qname Domain name to be used as the owner of the synthetized RRset.
 *
 * \return The synthetized RRSet (this is a newly created RRSet, remember to
 *         free it).
 */
static knot_rrset_t *ns_synth_from_wildcard(
	const knot_rrset_t *wildcard_rrset, const knot_dname_t *qname)
{
	knot_rrset_t *rrset = NULL;
	int ret = knot_rrset_deep_copy(wildcard_rrset, &rrset);
	if (ret != KNOT_EOK) {
		dbg_ns("ns: ns_synth_from_wildcard: Could not copy RRSet.\n");
		return NULL;
	}

	knot_rrset_set_owner(rrset, qname);

	return rrset;
}

/*----------------------------------------------------------------------------*/
/*!
 * \brief Checks if the given RRSet is a wildcard RRSet and replaces it with
 *        a synthetized RRSet if required.
 *
 * \param name Domain name to be used as the owner of the possibly synthetized
 *             RRSet
 * \param resp Response to which the synthetized RRSet should be stored (as a
 *             temporary RRSet).
 * \param rrset RRSet to check (and possibly replace).
 */
static int ns_check_wildcard(const knot_dname_t *name, knot_packet_t *resp,
                             knot_rrset_t **rrset)
{
	assert(name != NULL);
	assert(resp != NULL);
	assert(rrset != NULL);
	assert(*rrset != NULL);

	if (knot_dname_is_wildcard((*rrset)->owner)) {
		resp->flags |= KNOT_PF_WILDCARD; /* Mark */
		knot_rrset_t *synth_rrset =
			ns_synth_from_wildcard(*rrset, name);
		if (synth_rrset == NULL) {
			dbg_ns("Failed to synthetize RRSet from wildcard.\n");
			return KNOT_ERROR;
		}

dbg_ns_exec_verb(
		dbg_ns_verb("Synthetized RRSet:\n");
		knot_rrset_dump(synth_rrset);
);

		int ret = knot_packet_add_tmp_rrset(resp, synth_rrset);
		if (ret != KNOT_EOK) {
			dbg_ns("Failed to add sythetized RRSet to tmp list.\n");
			knot_rrset_deep_free(&synth_rrset, 1, 1);
			return ret;
		}
		*rrset = synth_rrset;
	}

	return KNOT_EOK;
}

/*----------------------------------------------------------------------------*/
/*!
 * \brief Adds signatures (RRSIGs) for the given RRSet to the response.
 *
 * This function first checks if DNSSEC is enabled and if it was requested in
 * the response (DO bit set). If not, it does nothing and returns 0. If yes,
 * it retrieves RRSIGs stored in the RRSet, deals with possible wildcard owner
 * and adds the RRSIGs to response using the given function (that determines
 * to which section of the response they will be added).
 *
 * \param rrset RRSet to get the RRSIGs from.
 * \param resp Response where to add the RRSIGs.
 * \param name Actual name to be used as owner in case of wildcard RRSet.
 * \param add_rrset_to_resp Function for adding the RRSIG RRset to the response.
 * \param tc Set to 1 if omitting the RRSIG RRSet should result in setting the
 *           TC bit in the response.
 *
 * \return KNOT_EOK
 * \return KNOT_ENOMEM
 * \return KNOT_ESPACE
 */
static int ns_add_rrsigs(knot_rrset_t *rrset, knot_packet_t *resp,
                         const knot_dname_t *name,
                         int (*add_rrset_to_resp)(knot_packet_t *,
                                                   knot_rrset_t *,
                                                   int, int, int),
                         int tc)
{
	knot_rrset_t *rrsigs;

	dbg_ns_verb("Adding RRSIGs for RRSet, type: %u.\n", knot_rrset_type(rrset));

	assert(resp != NULL);
	assert(add_rrset_to_resp != NULL);

	dbg_ns_detail("DNSSEC requested: %d\n",
	              knot_query_dnssec_requested(knot_packet_query(resp)));
	dbg_ns_detail("RRSIGS: %p\n", knot_rrset_rrsigs(rrset));

	if (DNSSEC_ENABLED
	    && (knot_query_dnssec_requested(knot_packet_query(resp))
	        || knot_packet_qtype(resp) == KNOT_RRTYPE_ANY)
	    && (rrsigs = knot_rrset_get_rrsigs(rrset)) != NULL) {
		if (name != NULL) {
			int ret = ns_check_wildcard(name, resp, &rrsigs);
			if (ret != KNOT_EOK) {
				dbg_ns("Failed to process wildcard: %s\n",
				       knot_strerror(ret));
				return ret;
			}
		}
		return add_rrset_to_resp(resp, rrsigs, tc, 1, 1);
	}

	return KNOT_EOK;
}

/* Wrapper functions for lists. */
typedef struct chain_node {
	node n;
	const knot_node_t *kn_node;
} chain_node_t;

static int cname_chain_add(list *chain, const knot_node_t *kn_node)
{
	assert(chain != NULL);
	chain_node_t *new_node = malloc(sizeof(chain_node_t));
	CHECK_ALLOC_LOG(new_node, KNOT_ENOMEM);

	new_node->kn_node = kn_node;
	add_tail(chain, (node *)new_node);

	return KNOT_EOK;
}

/*----------------------------------------------------------------------------*/

static int cname_chain_contains(const list *chain, const knot_node_t *kn_node)
{
	node *n = NULL;
	WALK_LIST(n, *chain) {
		chain_node_t *l_node = (chain_node_t *)n;
		if (l_node->kn_node == kn_node) {
			return 1;
		}
	}

	return 0;
}

/*----------------------------------------------------------------------------*/

static void cname_chain_free(list *chain)
{
	WALK_LIST_FREE(*chain);
}

/*----------------------------------------------------------------------------*/
/*!
 * \brief Resolves CNAME chain starting in \a node, stores all the CNAMEs in the
 *        response and updates \a node and \a qname to the last node in the
 *        chain.
 *
 * \param node Node (possibly) containing a CNAME RR.
 * \param qname Searched name. Will be updated to the canonical name.
 * \param resp Response where to add the CNAME RRs.
 * \param add_rrset_to_resp Function for adding the CNAME RRs to the response.
 * \param tc Set to 1 if omitting the RRSIG RRSet should result in setting the
 *           TC bit in the response.
 */
static int ns_follow_cname(const knot_node_t **node,
                            const knot_dname_t **qname,
                            knot_packet_t *resp,
                            int (*add_rrset_to_resp)(knot_packet_t *,
                                                     knot_rrset_t *,
                                                     int, int, int),
                            int tc)
{
	dbg_ns_verb("Resolving CNAME chain...\n");
	knot_rrset_t *cname_rrset;

	int ret = 0;
	int wc = 0;

	/*
	 * If stop == 1, cycle was detected, but one last entry has to be put
	 * in the packet (because of wildcard).
	 * If stop == 2, we should quit right away.
	 */
	int stop = 0;

	list cname_chain;
	init_list(&cname_chain);

	while (*node != NULL
	       && stop != 2
	       && (cname_rrset = knot_node_get_rrset(*node, KNOT_RRTYPE_CNAME))
	          != NULL
	       && (knot_rrset_rdata_rr_count(cname_rrset))) {
		/*
		 * Store node to chain list to sort out duplicates and cycles.
		 * Even if we follow wildcard, the result is always the same.
		 * so duplicate check does not need synthesized DNAMEs.
		 */
		if (cname_chain_add(&cname_chain, *node) != KNOT_EOK) {
			dbg_ns("Failed to add node to CNAME chain\n");
			cname_chain_free(&cname_chain);
			return KNOT_ENOMEM;
		}

		/* put the CNAME record to answer, but replace the possible
		   wildcard name with qname */

		assert(cname_rrset != NULL);

		dbg_ns_detail("CNAME RRSet: %p, owner: %p\n", cname_rrset,
		              cname_rrset->owner);

		knot_rrset_t *rrset = cname_rrset;

		// ignoring other than the first record
		if (knot_dname_is_wildcard(knot_node_owner(*node))) {
			wc = 1;
			/* if wildcard node, we must copy the RRSet and
			   replace its owner */
			rrset = ns_synth_from_wildcard(cname_rrset, *qname);
			if (rrset == NULL) {
				dbg_ns("Failed to synthetize RRSet from "
				       "wildcard RRSet followed from CNAME.\n");
				cname_chain_free(&cname_chain);
				return KNOT_ERROR; /*! \todo Better error. */
			}

			ret = knot_packet_add_tmp_rrset(resp, rrset);
			if (ret != KNOT_EOK) {
				dbg_ns("Failed to add synthetized RRSet (CNAME "
				       "follow) to the tmp RRSets in response."
				       "\n");
				knot_rrset_deep_free(&rrset, 1, 1);
				cname_chain_free(&cname_chain);
				return ret;
			}

			ret = add_rrset_to_resp(resp, rrset, tc, 0, 1);
			if (ret != KNOT_EOK) {
				dbg_ns("Failed to add synthetized RRSet (CNAME "
				       "follow) to the response.\n");
				cname_chain_free(&cname_chain);
				return ret;
			}

			ret = ns_add_rrsigs(cname_rrset, resp, *qname,
			                    add_rrset_to_resp, tc);
			if (ret != KNOT_EOK) {
				dbg_ns("Failed to add RRSIG for the synthetized"
				       "RRSet (CNAME follow) to the response."
				       "\n");
				cname_chain_free(&cname_chain);
				return ret;
			}

			int ret = knot_response_add_wildcard_node(
			                        resp, *node, *qname);
			if (ret != KNOT_EOK) {
				dbg_ns("Failed to add wildcard node for later "
				       "processing.\n");
				cname_chain_free(&cname_chain);
				return ret;
			}
		} else {
			ret = add_rrset_to_resp(resp, rrset, tc, 0, 1);

			if (ret != KNOT_EOK) {
				dbg_ns("Failed to add followed RRSet into"
				       "the response.\n");
				cname_chain_free(&cname_chain);
				return ret;
			}

			ret = ns_add_rrsigs(rrset, resp, *qname,
			                    add_rrset_to_resp, tc);

			if (ret != KNOT_EOK) {
				dbg_ns("Failed to add RRSIG for followed RRSet "
				       "into the response.\n");
				cname_chain_free(&cname_chain);
				return ret;
			}
		}

		dbg_ns_detail("Using RRSet: %p, owner: %p\n", rrset,
		              rrset->owner);

dbg_ns_exec_verb(
		char *name = knot_dname_to_str(knot_rrset_owner(rrset));
		dbg_ns("CNAME record for owner %s put to response.\n", name);
		free(name);
);

		// get the name from the CNAME RDATA
		const knot_dname_t *cname =
			knot_rdata_cname_name(cname_rrset);
		dbg_ns_detail("CNAME name from RDATA: %p\n", cname);

		/* Attempt to find mentioned name in zone. */
		rcu_read_lock();
		const knot_zone_t *zone = resp->zone;
		knot_zone_contents_t *contents = knot_zone_get_contents(zone);
		const knot_node_t *encloser = NULL, *prev = NULL;
		knot_zone_contents_find_dname(contents, cname, node, &encloser, &prev);
		if (*node == NULL && encloser && encloser->wildcard_child)
			*node = encloser->wildcard_child;
		rcu_read_unlock();
		dbg_ns_detail("This name's node: %p\n", *node);

		// save the new name which should be used for replacing wildcard
		*qname = cname;

		// Decide if we stop or not
		if (stop == 1) {
			// Exit loop
			stop = 2;
		} else if (cname_chain_contains(&cname_chain, *node)) {
			if (wc) {
				// Do one more loop
				stop = 1;
			} else {
				// No wc, exit right away
				stop = 2;
			}
		}
	}

	cname_chain_free(&cname_chain);

	return KNOT_EOK;
}

/*----------------------------------------------------------------------------*/
/*!
 * \brief Retrieves RRSet(s) of given type from the given node and adds them to
 *        the response's Answer section.
 *
 * \param node Node where to take the RRSet from.
 * \param name Actual searched name (used in case of wildcard RRSet(s)).
 * \param type Type of the RRSet(s). If set to KNOT_RRTYPE_ANY, all RRSets
 *             from the node will be added to the answer.
 * \param resp Response where to add the RRSets.
 *
 * \return Number of RRSets added.
 */
static int ns_put_answer(const knot_node_t *node,
                         const knot_zone_contents_t *zone,
                         const knot_dname_t *name,
                         uint16_t type, knot_packet_t *resp, int *added,
                         int check_any)
{
	*added = 0;
dbg_ns_exec_verb(
	char *name_str = knot_dname_to_str(node->owner);
	dbg_ns_verb("Putting answers from node %s.\n", name_str);
	free(name_str);
);

	int ret = KNOT_EOK;

	switch (type) {
	case KNOT_RRTYPE_ANY: {
		dbg_ns_verb("Returning all RRTYPES.\n");

		// if ANY not allowed, set TC bit
		if (check_any && knot_zone_contents_any_disabled(zone)) {
			knot_response_set_tc(resp);
			break;
		}

		knot_rrset_t **rrsets = knot_node_get_rrsets(node);
		if (rrsets == NULL) {
			break;
		}
		int i = 0;
		knot_rrset_t *rrset;
		while (i < knot_node_rrset_count(node)) {
			assert(rrsets[i] != NULL);
			rrset = rrsets[i];

			dbg_ns_detail("  Type: %u\n", knot_rrset_type(rrset));

			ret = ns_check_wildcard(name, resp, &rrset);
			if (ret != KNOT_EOK) {
				dbg_ns("Failed to process wildcard.\n");
				break;
			}

			ret = knot_response_add_rrset_answer(resp, rrset, 1,
			                                     0, 1);
			if (ret != KNOT_EOK) {
				dbg_ns("Failed add Answer RRSet: %s\n",
				       knot_strerror(ret));
				break;
			}

			*added += 1;

			ret = ns_add_rrsigs(rrset, resp, name,
			                    knot_response_add_rrset_answer, 1);
			if (ret != KNOT_EOK) {
				dbg_ns("Failed add RRSIGs for Answer RRSet: %s"
				       "\n", knot_strerror(ret));
				break;
			}

			*added += 1;

			++i;
		}
		free(rrsets);
		break;
	}
	case KNOT_RRTYPE_RRSIG: {
		dbg_ns_verb("Returning all RRSIGs.\n");
		knot_rrset_t **rrsets = knot_node_get_rrsets(node);
		if (rrsets == NULL) {
			break;
		}
		int i = 0;
		int ret = 0;
		knot_rrset_t *rrset;
		while (i < knot_node_rrset_count(node)) {
			assert(rrsets[i] != NULL);
			rrset = knot_rrset_get_rrsigs(rrsets[i]);

			if (rrset == NULL) {
				++i;
				continue;
			}

			ret = ns_check_wildcard(name, resp, &rrset);
			if (ret != KNOT_EOK) {
				dbg_ns("Failed to process wildcard.\n");
				break;
			}

			ret = knot_response_add_rrset_answer(resp, rrset, 1,
			                                     0, 1);
			if (ret != KNOT_EOK) {
				dbg_ns("Failed add Answer RRSet: %s\n",
				       knot_strerror(ret));
				break;
			}

			*added += 1;
			++i;
		}
		free(rrsets);
		break;
	}
	default: {
		int ret = 0;
		knot_rrset_t *rrset = knot_node_get_rrset(node, type);
		knot_rrset_t *rrset2 = rrset;
		if (rrset != NULL && knot_rrset_rdata_rr_count(rrset)) {
			dbg_ns_verb("Found RRSet of type %u\n", type);

			ret = ns_check_wildcard(name, resp, &rrset2);
			if (ret != KNOT_EOK) {
				dbg_ns("Failed to process wildcard.\n");
				break;
			}

			ret = knot_response_add_rrset_answer(resp, rrset2, 1,
			                                     0, 1);
			if (ret != KNOT_EOK) {
				dbg_ns("Failed add Answer RRSet: %s\n",
				       knot_strerror(ret));
				break;
			}

			*added += 1;

			ret = ns_add_rrsigs(rrset, resp, name,
			                    knot_response_add_rrset_answer, 1);

			if (ret != KNOT_EOK) {
				dbg_ns("Failed add RRSIGs for Answer RRSet: %s"
				       "\n", knot_strerror(ret));
				break;
			}

			*added += 1;
		}
	    }
	}

	return ret;
}

/*----------------------------------------------------------------------------*/
/*!
 * \brief Adds RRSets to Additional section of the response.
 *
 * This function uses knot_rdata_get_name() to get the domain name from the
 * RDATA of the RRSet according to its type. It also does not search for the
 * retrieved domain name, but just uses its node field. Thus to work correctly,
 * the zone where the RRSet is from should be adjusted using
 * knot_zone_adjust_dnames().
 *
 * A and AAAA RRSets (and possible CNAMEs) for the found domain names are added.
 *
 * \warning Use this function only with types containing some domain name,
 *          otherwise it will crash (or behave strangely).
 *
 * \param resp Response where to add the Additional data.
 * \param rrset RRSet to get the Additional data for.
 */
static int ns_put_additional_for_rrset(knot_packet_t *resp,
                                       const knot_rrset_t *rrset)
{
	const knot_node_t *node = NULL, *encloser = NULL, *prev = NULL;

	int ret = 0;

	// for all RRs in the RRset
	/* TODO all dnames, or only the ones returned by rdata_get_name? */
	for (uint16_t i = 0; i < knot_rrset_rdata_rr_count(rrset); i++) {
		dbg_ns_verb("Getting name from RDATA, type %u..\n",
		            knot_rrset_type(rrset));
		const knot_dname_t *dname = knot_rdata_name(rrset, i);
		assert(dname);
dbg_ns_exec_detail(
		char *name = knot_dname_to_str(dname);
		dbg_ns_detail("Name: %s\n", name);
		free(name);
);
		assert(dname != NULL);

		/* Attempt to find mentioned name in zone. */
		rcu_read_lock();
		const knot_zone_t *zone = resp->zone;
		knot_zone_contents_t *contents = knot_zone_get_contents(zone);
		knot_zone_contents_find_dname(contents, dname, &node, &encloser, &prev);
		if (node == NULL && encloser && encloser->wildcard_child)
			node = encloser->wildcard_child;
		rcu_read_unlock();

		knot_rrset_t *rrset_add;

		if (node != NULL) {
dbg_ns_exec(
			char *name = knot_dname_to_str(node->owner);
			dbg_ns_verb("Putting additional from node %s\n", name);
			free(name);
);
			dbg_ns_detail("Checking CNAMEs...\n");
			if (knot_node_rrset(node, KNOT_RRTYPE_CNAME) != NULL) {
				dbg_ns_detail("Found CNAME in node.\n");
				const knot_dname_t *dname
						= knot_node_owner(node);
				ret = ns_follow_cname(&node, &dname, resp,
				    knot_response_add_rrset_additional, 0);
				if (ret != KNOT_EOK) {
					dbg_ns("Failed to follow CNAME.\n");
					return ret;
				}
			}

			// A RRSet
			dbg_ns_detail("A RRSets...\n");
			rrset_add = knot_node_get_rrset(node, KNOT_RRTYPE_A);
			if (rrset_add != NULL) {
				dbg_ns_detail("Found A RRsets.\n");
				knot_rrset_t *rrset_add2 = rrset_add;
				ret = ns_check_wildcard(dname, resp,
				                        &rrset_add2);
				if (ret != KNOT_EOK) {
					dbg_ns("Failed to process wildcard for"
					       "Additional section: %s.\n",
					       knot_strerror(ret));
					return ret;
				}

				ret = knot_response_add_rrset_additional(
					resp, rrset_add2, 0, 1, 1);

				if (ret != KNOT_EOK) {
					dbg_ns("Failed to add A RRSet to "
					       "Additional section: %s.\n",
					       knot_strerror(ret));
					return ret;
				}

				ret = ns_add_rrsigs(rrset_add, resp, dname,
				      knot_response_add_rrset_additional, 0);

				if (ret != KNOT_EOK) {
					dbg_ns("Failed to add RRSIGs for A RR"
					       "Set to Additional section: %s."
					       "\n", knot_strerror(ret));
					return ret;
				}
			}

			// AAAA RRSet
			dbg_ns_detail("AAAA RRSets...\n");
			rrset_add = knot_node_get_rrset(node, KNOT_RRTYPE_AAAA);
			if (rrset_add != NULL) {
				dbg_ns_detail("Found AAAA RRsets.\n");
				knot_rrset_t *rrset_add2 = rrset_add;
				ret =  ns_check_wildcard(dname, resp,
				                         &rrset_add2);
				if (ret != KNOT_EOK) {
					dbg_ns("Failed to process wildcard for"
					       "Additional section: %s.\n",
					       knot_strerror(ret));
					return ret;
				}

				ret = knot_response_add_rrset_additional(
					resp, rrset_add2, 0, 1, 1);

				if (ret != KNOT_EOK) {
					dbg_ns("Failed to add AAAA RRSet to "
					       "Additional section.\n");
					return ret;
				}

				ret = ns_add_rrsigs(rrset_add, resp, dname,
				      knot_response_add_rrset_additional, 0);

				if (ret != KNOT_EOK) {
					dbg_ns("Failed to add RRSIG for AAAA RR"
					       "Set to Additional section.\n");
					return ret;
				}
			}
		}

		assert(rrset != NULL);
	}

	return KNOT_EOK;
}

/*----------------------------------------------------------------------------*/
/*!
 * \brief Checks whether the given type requires additional processing.
 *
 * Only MX, NS and SRV types require additional processing.
 *
 * \param qtype Type to check.
 *
 * \retval <> 0 if additional processing is needed for \a qtype.
 * \retval 0 otherwise.
 */
static int ns_additional_needed(uint16_t qtype)
{
	return (qtype == KNOT_RRTYPE_MX ||
	        qtype == KNOT_RRTYPE_NS ||
		qtype == KNOT_RRTYPE_SRV);
}

/*----------------------------------------------------------------------------*/
/*!
 * \brief Adds whatever Additional RRSets are required for the response.
 *
 * For each RRSet in Answer and Authority sections this function checks if
 * additional processing is needed and if yes, it puts any Additional RRSets
 * available to the Additional section of the response.
 *
 * \param resp Response to process.
 */
static int ns_put_additional(knot_packet_t *resp)
{
	dbg_ns_verb("ADDITIONAL SECTION PROCESSING\n");

	const knot_rrset_t *rrset = NULL;
	int ret = 0;

	for (int i = 0; i < knot_packet_answer_rrset_count(resp); ++i) {
		rrset = knot_packet_answer_rrset(resp, i);
		assert(rrset != NULL);
		if (ns_additional_needed(knot_rrset_type(rrset))) {
			ret = ns_put_additional_for_rrset(resp, rrset);
			if (ret != KNOT_EOK) {
				// if error, do not try to add other RRSets
				return ret;
			}
		}
	}

	for (int i = 0; i < knot_packet_authority_rrset_count(resp); ++i) {
		rrset = knot_packet_authority_rrset(resp, i);
		if (ns_additional_needed(knot_rrset_type(rrset))) {
			ret = ns_put_additional_for_rrset(resp, rrset);
			if (ret != KNOT_EOK) {
				// if error, do not try to add other RRSets
				return ret;
			}
		}
	}

	return KNOT_EOK;
}

/*----------------------------------------------------------------------------*/
/*!
 * \brief Puts authority NS RRSet to the Auhority section of the response.
 *
 * \param zone Zone to take the authority NS RRSet from.
 * \param resp Response where to add the RRSet.
 */
static int ns_put_authority_ns(const knot_zone_contents_t *zone,
                                knot_packet_t *resp)
{
	dbg_ns_verb("PUTTING AUTHORITY NS\n");

	knot_rrset_t *ns_rrset = knot_node_get_rrset(
			knot_zone_contents_apex(zone), KNOT_RRTYPE_NS);

	if (ns_rrset != NULL) {
		int ret = knot_response_add_rrset_authority(resp, ns_rrset, 0,
		                                            1, 1);

		if (ret != KNOT_EOK) {
			dbg_ns("Failed to add Authority NSs to response.\n");
			return ret;
		}

		ret = ns_add_rrsigs(ns_rrset, resp, knot_node_owner(
		              knot_zone_contents_apex(zone)),
		              knot_response_add_rrset_authority, 1);

		if (ret != KNOT_EOK) {
			dbg_ns("Failed to add RRSIGs for Authority NSs to "
			       "response.\n");
			return ret;
		}
	}

	return KNOT_EOK;
}

/*----------------------------------------------------------------------------*/
/*!
 * \brief Puts SOA RRSet to the Auhority section of the response.
 *
 * \param zone Zone to take the SOA RRSet from.
 * \param resp Response where to add the RRSet.
 */
static int ns_put_authority_soa(const knot_zone_contents_t *zone,
                                 knot_packet_t *resp)
{
	dbg_ns_verb("PUTTING AUTHORITY SOA\n");

	int ret;

	knot_rrset_t *soa_rrset = knot_node_get_rrset(
			knot_zone_contents_apex(zone), KNOT_RRTYPE_SOA);
	assert(soa_rrset != NULL);

	// if SOA's TTL is larger than MINIMUM, copy the RRSet and set
	// MINIMUM as TTL
	uint32_t min = knot_rdata_soa_minimum(soa_rrset);
	if (min < knot_rrset_ttl(soa_rrset)) {
		knot_rrset_t *soa_copy = NULL;
		ret = knot_rrset_deep_copy(soa_rrset, &soa_copy);

		if (ret != KNOT_EOK) {
			return ret;
		}

		CHECK_ALLOC_LOG(soa_copy, KNOT_ENOMEM);

		knot_rrset_set_ttl(soa_copy, min);
		soa_rrset = soa_copy;
		/* Need to add it as temporary, so it get's freed. */
		ret = knot_packet_add_tmp_rrset(resp, soa_copy);
		if (ret != KNOT_EOK) {
			knot_rrset_deep_free(&soa_copy, 1, 1);
			return ret;
		}
	}

	assert(soa_rrset != NULL);

	ret = knot_response_add_rrset_authority(resp, soa_rrset, 0, 0, 1);
	if (ret != KNOT_EOK) {
		return ret;
	}

	ret = ns_add_rrsigs(soa_rrset, resp,
			    knot_node_owner(knot_zone_contents_apex(zone)),
			    knot_response_add_rrset_authority, 1);

	return ret;
}

/*----------------------------------------------------------------------------*/
/*!
 * \brief Creates a 'next closer name' to the given domain name.
 *
 * For definition of 'next closer name', see RFC5155, Page 6.
 *
 * \param closest_encloser Closest encloser of \a name.
 * \param name Domain name to create the 'next closer' name to.
 *
 * \return 'Next closer name' to the given domain name or NULL if an error
 *         occured.
 */
static knot_dname_t *ns_next_closer(const knot_dname_t *closest_encloser,
                                      const knot_dname_t *name)
{
	int ce_labels = knot_dname_labels(closest_encloser, NULL);
	int qname_labels = knot_dname_labels(name, NULL);

	assert(ce_labels < qname_labels);

	// the common labels should match
	assert(knot_dname_matched_labels(closest_encloser, name)
	       == ce_labels);

	// chop some labels from the qname
	for (int i = 0; i < (qname_labels - ce_labels - 1); ++i) {
		name = knot_wire_next_label(name, NULL);
	}

	return knot_dname_copy(name);
}

/*----------------------------------------------------------------------------*/
/*!
 * \brief Adds NSEC3 RRSet (together with corresponding RRSIGs) from the given
 *        node into the response.
 *
 * \param node Node to get the NSEC3 RRSet from.
 * \param resp Response where to add the RRSets.
 */
static int ns_put_nsec3_from_node(const knot_node_t *node,
                                  knot_packet_t *resp)
{
	assert(DNSSEC_ENABLED
	       && knot_query_dnssec_requested(knot_packet_query(resp)));

	knot_rrset_t *rrset = knot_node_get_rrset(node, KNOT_RRTYPE_NSEC3);
	//assert(rrset != NULL);

	if (rrset == NULL) {
		// bad zone, ignore
		return KNOT_EOK;
	}

	int res = KNOT_EOK;
	if (knot_rrset_rdata_rr_count(rrset)) {
		res = knot_response_add_rrset_authority(resp, rrset, 1, 1, 1);
	}
	// add RRSIG for the RRSet
	if (res == KNOT_EOK && (rrset = knot_rrset_get_rrsigs(rrset)) != NULL
	    && knot_rrset_rdata_rr_count(rrset)) {
		res = knot_response_add_rrset_authority(resp, rrset, 1, 0, 1);
	}

	/*! \note TC bit is already set, if something went wrong. */

	// return the error code, so that other code may be skipped
	return res;
}

/*----------------------------------------------------------------------------*/
/*!
 * \brief Finds and adds NSEC3 covering the given domain name (and their
 *        associated RRSIGs) to the response.
 *
 * \param zone Zone used for answering.
 * \param name Domain name to cover.
 * \param resp Response where to add the RRSets.
 *
 * \retval KNOT_EOK
 * \retval NS_ERR_SERVFAIL if a runtime collision occured. The server should
 *                         respond with SERVFAIL in such case.
 */
static int ns_put_covering_nsec3(const knot_zone_contents_t *zone,
                                 const knot_dname_t *name,
                                 knot_packet_t *resp)
{
	const knot_node_t *prev, *node;
	/*! \todo Check version. */
	int match = knot_zone_contents_find_nsec3_for_name(zone, name,
	                                                   &node, &prev);
	//assert(match >= 0);
	if (match < 0) {
		// ignoring, what can we do anyway?
		return KNOT_EOK;
	}

	if (match == KNOT_ZONE_NAME_FOUND || prev == NULL){
		// if run-time collision => SERVFAIL
		return KNOT_EOK;
	}

dbg_ns_exec_verb(
	char *name = knot_dname_to_str(prev->owner);
	dbg_ns_verb("Covering NSEC3 node: %s\n", name);
	free(name);
);

	return ns_put_nsec3_from_node(prev, resp);
}

/*----------------------------------------------------------------------------*/
/*!
 * \brief Adds NSEC3s comprising the 'closest encloser proof' for the given
 *        (non-existent) domain name (and their associated RRSIGs) to the
 *        response.
 *
 * For definition of 'closest encloser proof', see RFC5155, section 7.2.1,
 * Page 18.
 *
 * \note This function does not check if DNSSEC is enabled, nor if it is
 *       requested by the query.
 *
 * \param zone Zone used for answering.
 * \param closest_encloser Closest encloser of \a qname in the zone.
 * \param qname Searched (non-existent) name.
 * \param resp Response where to add the NSEC3s.
 *
 * \retval KNOT_EOK
 * \retval NS_ERR_SERVFAIL
 */
static int ns_put_nsec3_closest_encloser_proof(
                                         const knot_zone_contents_t *zone,
                                         const knot_node_t **closest_encloser,
                                         const knot_dname_t *qname,
                                         knot_packet_t *resp)
{
	assert(zone != NULL);
	assert(closest_encloser != NULL);
	assert(*closest_encloser != NULL);
	assert(qname != NULL);
	assert(resp != NULL);

	// this function should be called only if NSEC3 is enabled in the zone
	assert(knot_zone_contents_nsec3params(zone) != NULL);

	dbg_ns_verb("Adding closest encloser proof\n");

	if (knot_zone_contents_nsec3params(zone) == NULL) {
dbg_ns_exec_verb(
		char *name = knot_dname_to_str(knot_node_owner(
				knot_zone_contents_apex(zone)));
		dbg_ns_verb("No NSEC3PARAM found in zone %s.\n", name);
		free(name);
);
		return KNOT_EOK;
	}

dbg_ns_exec_detail(
	char *name = knot_dname_to_str(knot_node_owner(*closest_encloser));
	dbg_ns_detail("Closest encloser: %s\n", name);
	free(name);
);

	/*
	 * 1) NSEC3 that matches closest provable encloser.
	 */
	const knot_node_t *nsec3_node = NULL;
	const knot_dname_t *next_closer = NULL;
	while ((nsec3_node = knot_node_nsec3_node((*closest_encloser)))
	       == NULL) {
		next_closer = knot_node_owner((*closest_encloser));
		*closest_encloser = knot_node_parent(*closest_encloser);
		if (*closest_encloser == NULL) {
			// there are no NSEC3s to add
			return KNOT_EOK;
		}
	}

	assert(nsec3_node != NULL);

dbg_ns_exec_verb(
	char *name = knot_dname_to_str(nsec3_node->owner);
	dbg_ns_verb("NSEC3 node: %s\n", name);
	free(name);
	name = knot_dname_to_str((*closest_encloser)->owner);
	dbg_ns_verb("Closest provable encloser: %s\n", name);
	free(name);
	if (next_closer != NULL) {
		name = knot_dname_to_str(next_closer);
		dbg_ns_verb("Next closer name: %s\n", name);
		free(name);
	} else {
		dbg_ns_verb("Next closer name: none\n");
	}
);

	int ret = ns_put_nsec3_from_node(nsec3_node, resp);
	if (ret != KNOT_EOK) {
		return ret;
	}

	/*
	 * 2) NSEC3 that covers the "next closer" name.
	 */
	if (next_closer == NULL) {
		// create the "next closer" name by appending from qname
		knot_dname_t *new_next_closer = ns_next_closer(
			knot_node_owner(*closest_encloser), qname);

		if (new_next_closer == NULL) {
			return NS_ERR_SERVFAIL;
		}
dbg_ns_exec_verb(
		char *name = knot_dname_to_str(new_next_closer);
		dbg_ns_verb("Next closer name: %s\n", name);
		free(name);
);
		ret = ns_put_covering_nsec3(zone, new_next_closer, resp);

		knot_dname_free(&new_next_closer);
	} else {
		ret = ns_put_covering_nsec3(zone, next_closer, resp);
	}

	return ret;
}

/*----------------------------------------------------------------------------*/
/*!
 * \brief Creates a name of a wildcard child of \a name.
 *
 * \param name Domain name to get the wildcard child name of.
 *
 * \return Wildcard child name or NULL if an error occured.
 */
static knot_dname_t *ns_wildcard_child_name(const knot_dname_t *name)
{
	assert(name != NULL);

	knot_dname_t *wildcard = knot_dname_from_str("*", 1);
	if (wildcard == NULL) {
		return NULL;
	}

	wildcard = knot_dname_cat(wildcard, name);
	if (wildcard == NULL)
		return NULL;

dbg_ns_exec_verb(
	char *name = knot_dname_to_str(wildcard);
	dbg_ns_verb("Wildcard: %s\n", name);
	free(name);
);
	return wildcard;
}

/*----------------------------------------------------------------------------*/
/*!
 * \brief Puts NSEC3s covering the non-existent wildcard child of a node
 *        (and their associated RRSIGs) into the response.
 *
 * \note This function does not check if DNSSEC is enabled, nor if it is
 *       requested by the query.
 *
 * \param zone Zone used for answering.
 * \param node Node whose non-existent wildcard child should be covered.
 * \param resp Response where to add the NSEC3s.
 *
 * \retval KNOT_EOK
 * \retval NS_ERR_SERVFAIL
 */
static int ns_put_nsec3_no_wildcard_child(const knot_zone_contents_t *zone,
                                          const knot_node_t *node,
                                          knot_packet_t *resp)
{
	assert(node != NULL);
	assert(resp != NULL);
	assert(node->owner != NULL);

	int ret = 0;
	knot_dname_t *wildcard = ns_wildcard_child_name(node->owner);
	if (wildcard == NULL) {
		ret = NS_ERR_SERVFAIL;
	} else {
		ret = ns_put_covering_nsec3(zone, wildcard, resp);

		/* Directly discard wildcard. */
		knot_dname_free(&wildcard);
	}

	return ret;
}
/*----------------------------------------------------------------------------*/
/*!
 * \brief Puts NSECs or NSEC3s for NODATA error (and their associated RRSIGs)
 *        to the response.
 *
 * \note This function first checks if DNSSEC is enabled and requested by the
 *       query.
 * \note Note that for each zone there are either NSEC or NSEC3 records used.
 *
 * \param node Node which generated the NODATA response (i.e. not containing
 *             RRSets of the requested type).
 * \param resp Response where to add the NSECs or NSEC3s.
 */
static int ns_put_nsec_nsec3_nodata(const knot_zone_contents_t *zone,
                                    const knot_node_t *node,
                                    knot_packet_t *resp)
{
	if (!DNSSEC_ENABLED ||
	    !knot_query_dnssec_requested(knot_packet_query(resp))) {
		return KNOT_EOK;
	}

	/*! \todo Maybe distinguish different errors. */
	int ret = KNOT_ERROR;

	knot_rrset_t *rrset = NULL;

	if (knot_zone_contents_nsec3_enabled(zone)) {
		knot_node_t *nsec3_node = knot_node_get_nsec3_node(node);
		dbg_ns_verb("Adding NSEC3 for NODATA, NSEC3 node: %p\n",
		            nsec3_node);

		if (nsec3_node != NULL
		    && (rrset = knot_node_get_rrset(nsec3_node,
		                                  KNOT_RRTYPE_NSEC3)) != NULL
		    && knot_rrset_rdata_rr_count(rrset)) {
			dbg_ns_detail("Putting the RRSet to Authority\n");
			ret = knot_response_add_rrset_authority(resp, rrset, 1,
			                                        0, 1);
		} else {
			return KNOT_ENONODE;
		}
	} else {
		dbg_ns_verb("Adding NSEC for NODATA\n");
		if ((rrset = knot_node_get_rrset(node, KNOT_RRTYPE_NSEC))
		    != NULL
		    && knot_rrset_rdata_rr_count(rrset)) {
			dbg_ns_detail("Putting the RRSet to Authority\n");
			ret = knot_response_add_rrset_authority(resp, rrset, 1,
			                                        0, 1);
		}
	}

	if (ret != KNOT_EOK) {
		return ret;
	}

	dbg_ns_detail("Putting RRSet's RRSIGs to Authority\n");
	if (rrset != NULL && (rrset = knot_rrset_get_rrsigs(rrset)) != NULL) {
		ret = knot_response_add_rrset_authority(resp, rrset, 1,
		                                        0, 1);
	}

	return ret;
}

/*----------------------------------------------------------------------------*/
/*!
 * \brief Puts NSECs for NXDOMAIN error to the response.
 *
 * \note This function does not check if DNSSEC is enabled, nor if it is
 *       requested by the query.
 *
 * \param qname QNAME which generated the NXDOMAIN error (i.e. not found in the
 *              zone).
 * \param zone Zone used for answering.
 * \param previous Previous node to \a qname in the zone. May also be NULL. In
 *                 such case the function finds the previous node in the zone.
 * \param closest_encloser Closest encloser of \a qname. Must not be NULL.
 * \param resp Response where to put the NSECs.
 *
 * \retval KNOT_EOK
 * \retval NS_ERR_SERVFAIL
 */
static int ns_put_nsec_nxdomain(const knot_dname_t *qname,
                                const knot_zone_contents_t *zone,
                                const knot_node_t *previous,
                                const knot_node_t *closest_encloser,
                                knot_packet_t *resp)
{
	knot_rrset_t *rrset = NULL;

	// check if we have previous; if not, find one using the tree
	if (previous == NULL) {
		/*! \todo Check version. */
		previous = knot_zone_contents_find_previous(zone, qname);
		assert(previous != NULL);

		/*!
		 * \todo isn't this handled in adjusting?
		 * knot_zone_contents_adjust_node_in_tree_ptr()
		 */
		while (!knot_node_is_auth(previous)) {
			previous = knot_node_previous(previous);
		}
	}

dbg_ns_exec_verb(
	char *name = knot_dname_to_str(previous->owner);
	dbg_ns_verb("Previous node: %s\n", name);
	free(name);
);

	// 1) NSEC proving that there is no node with the searched name
	rrset = knot_node_get_rrset(previous, KNOT_RRTYPE_NSEC);
	if (rrset == NULL) {
		// no NSEC records
		//return NS_ERR_SERVFAIL;
		return KNOT_EOK;

	}

	int ret = knot_response_add_rrset_authority(resp, rrset, 1, 0, 1);
	if (ret != KNOT_EOK) {
		dbg_ns("Failed to add NSEC for NXDOMAIN to response: %s\n",
		       knot_strerror(ret));
		return ret;
	}

	rrset = knot_rrset_get_rrsigs(rrset);
	//assert(rrset != NULL);
	ret = knot_response_add_rrset_authority(resp, rrset, 1, 0, 1);
	if (ret != KNOT_EOK) {
		dbg_ns("Failed to add RRSIGs for NSEC for NXDOMAIN to response:"
		       "%s\n", knot_strerror(ret));
		//return ret;
	}
	// 2) NSEC proving that there is no wildcard covering the name
	// this is only different from 1) if the wildcard would be
	// before 'previous' in canonical order, i.e. we can
	// search for previous until we find name lesser than wildcard
	assert(closest_encloser != NULL);

	knot_dname_t *wildcard =
		ns_wildcard_child_name(closest_encloser->owner);
	if (wildcard == NULL) {
		return NS_ERR_SERVFAIL;
	}

	const knot_node_t *prev_new = previous;

	while (knot_dname_cmp(knot_node_owner(prev_new),
				    wildcard) > 0) {
dbg_ns_exec_verb(
		char *name = knot_dname_to_str(knot_node_owner(prev_new));
		dbg_ns_verb("Previous node: %s\n", name);
		free(name);
);
		assert(prev_new != knot_zone_contents_apex(zone));
		prev_new = knot_node_previous(prev_new);
	}
	assert(knot_dname_cmp(knot_node_owner(prev_new),
	                            wildcard) < 0);

dbg_ns_exec_verb(
	char *name = knot_dname_to_str(knot_node_owner(prev_new));
	dbg_ns_verb("Previous node: %s\n", name);
	free(name);
);

	/* Directly discard dname. */
	knot_dname_free(&wildcard);

	if (prev_new != previous) {
		rrset = knot_node_get_rrset(prev_new, KNOT_RRTYPE_NSEC);
		if (rrset == NULL || knot_rrset_rdata_rr_count(rrset) == 0) {
			// bad zone, ignore
			return KNOT_EOK;
		}
		ret = knot_response_add_rrset_authority(resp, rrset, 1, 0, 1);
		if (ret != KNOT_EOK) {
			dbg_ns("Failed to add second NSEC for NXDOMAIN to "
			       "response: %s\n", knot_strerror(ret));
			return ret;
		}
		rrset = knot_rrset_get_rrsigs(rrset);
		if (rrset == NULL || knot_rrset_rdata_rr_count(rrset) == 0) {
			// bad zone, ignore
			return KNOT_EOK;
		}
		ret = knot_response_add_rrset_authority(resp, rrset, 1, 0, 1);
		if (ret != KNOT_EOK) {
			dbg_ns("Failed to add RRSIGs for second NSEC for "
			       "NXDOMAIN to response: %s\n", knot_strerror(ret));
			//return ret;
		}
	}

	return KNOT_EOK;
}

/*----------------------------------------------------------------------------*/
/*!
 * \brief Puts NSEC3s for NXDOMAIN error to the response.
 *
 * \note This function does not check if DNSSEC is enabled, nor if it is
 *       requested by the query.
 *
 * \param zone Zone used for answering.
 * \param closest_encloser Closest encloser of \a qname.
 * \param qname Domain name which generated the NXDOMAIN error (i.e. not found
 *              in the zone.
 * \param resp Response where to put the NSEC3s.
 *
 * \retval KNOT_EOK
 * \retval NS_ERR_SERVFAIL
 */
static int ns_put_nsec3_nxdomain(const knot_zone_contents_t *zone,
                                 const knot_node_t *closest_encloser,
                                 const knot_dname_t *qname,
                                 knot_packet_t *resp)
{
	// 1) Closest encloser proof
	int ret = ns_put_nsec3_closest_encloser_proof(zone, &closest_encloser,
	                                              qname, resp);
	// 2) NSEC3 covering non-existent wildcard
	if (ret == KNOT_EOK && closest_encloser != NULL) {
		dbg_ns_verb("Putting NSEC3 for no wildcard child of closest "
		            "encloser.\n");
		ret = ns_put_nsec3_no_wildcard_child(zone, closest_encloser,
		                                     resp);
	}

	return ret;
}

/*----------------------------------------------------------------------------*/
/*!
 * \brief Puts NSECs or NSEC3s for the NXDOMAIN error to the response.
 *
 * \note This function first checks if DNSSEC is enabled and requested by the
 *       query.
 * \note Note that for each zone there are either NSEC or NSEC3 records used.
 *
 * \param zone Zone used for answering.
 * \param previous Previous node to \a qname in the zone. May also be NULL. In
 *                 such case the function finds the previous node in the zone.
 * \param closest_encloser Closest encloser of \a qname. Must not be NULL.
 * \param qname QNAME which generated the NXDOMAIN error (i.e. not found in the
 *              zone).
 * \param resp Response where to put the NSECs.
 *
 * \retval KNOT_EOK
 * \retval NS_ERR_SERVFAIL
 */
static int ns_put_nsec_nsec3_nxdomain(const knot_zone_contents_t *zone,
                                      const knot_node_t *previous,
                                      const knot_node_t *closest_encloser,
                                      const knot_dname_t *qname,
                                      knot_packet_t *resp)
{
	int ret = 0;
	if (DNSSEC_ENABLED
	    && knot_query_dnssec_requested(knot_packet_query(resp))) {
		if (knot_zone_contents_nsec3_enabled(zone)) {
			ret = ns_put_nsec3_nxdomain(zone, closest_encloser,
			                            qname, resp);
		} else {
			ret = ns_put_nsec_nxdomain(qname, zone, previous,
		                                   closest_encloser, resp);
		}
	}
	return ret;
}

/*----------------------------------------------------------------------------*/
/*!
 * \brief Puts NSEC3s for wildcard answer into the response.
 *
 * \note This function does not check if DNSSEC is enabled, nor if it is
 *       requested by the query.
 *
 * \param zone Zone used for answering.
 * \param closest_encloser Closest encloser of \a qname in the zone. In this
 *                         case it is the parent of the source of synthesis.
 * \param qname Domain name covered by the wildcard used for answering the
 *              query.
 * \param resp Response to put the NSEC3s into.
 *
 * \retval KNOT_EOK
 * \retval NS_ERR_SERVFAIL
 */
static int ns_put_nsec3_wildcard(const knot_zone_contents_t *zone,
                                 const knot_node_t *closest_encloser,
                                 const knot_dname_t *qname,
                                 knot_packet_t *resp)
{
	assert(closest_encloser != NULL);
	assert(qname != NULL);
	assert(resp != NULL);
	assert(DNSSEC_ENABLED
	       && knot_query_dnssec_requested(knot_packet_query(resp)));

	if (!knot_zone_contents_nsec3_enabled(zone)) {
		return KNOT_EOK;
	}

	/*
	 * NSEC3 that covers the "next closer" name.
	 */
	// create the "next closer" name by appending from qname
	dbg_ns_verb("Finding next closer name for wildcard NSEC3.\n");
	knot_dname_t *next_closer =
		ns_next_closer(closest_encloser->owner, qname);

	if (next_closer == NULL) {
		return NS_ERR_SERVFAIL;
	}
dbg_ns_exec_verb(
	char *name = knot_dname_to_str(next_closer);
	dbg_ns_verb("Next closer name: %s\n", name);
	free(name);
);
	int ret = ns_put_covering_nsec3(zone, next_closer, resp);


	/* Duplicate from ns_next_close(), safe to discard. */
	knot_dname_free(&next_closer);

	return ret;
}

/*----------------------------------------------------------------------------*/
/*!
 * \brief Puts NSECs for wildcard answer into the response.
 *
 * \note This function does not check if DNSSEC is enabled, nor if it is
 *       requested by the query.
 *
 * \param zone Zone used for answering.
 * \param qname Domain name covered by the wildcard used for answering the
 *              query.
 * \param previous Previous node of \a qname in canonical order.
 * \param resp Response to put the NSEC3s into.
 */
static int ns_put_nsec_wildcard(const knot_zone_contents_t *zone,
                                const knot_dname_t *qname,
                                const knot_node_t *previous,
                                knot_packet_t *resp)
{
	assert(DNSSEC_ENABLED
	       && knot_query_dnssec_requested(knot_packet_query(resp)));

	// check if we have previous; if not, find one using the tree
	if (previous == NULL) {
		previous = knot_zone_contents_find_previous(zone, qname);
		assert(previous != NULL);

		/*!
		 * \todo isn't this handled in adjusting?
		 * knot_zone_contents_adjust_node_in_tree_ptr()
		 */
		while (!knot_node_is_auth(previous)) {
			previous = knot_node_previous(previous);
		}
	}

	knot_rrset_t *rrset =
		knot_node_get_rrset(previous, KNOT_RRTYPE_NSEC);

	int ret = KNOT_EOK;

	if (rrset != NULL && knot_rrset_rdata_rr_count(rrset)) {
		// NSEC proving that there is no node with the searched name
		ret = knot_response_add_rrset_authority(resp, rrset, 1, 0,
		                                        1);
		if (ret == KNOT_EOK) {
			rrset = knot_rrset_get_rrsigs(rrset);
			//assert(rrset != NULL);
			ret = knot_response_add_rrset_authority(resp, rrset, 1,
			                                        0, 1);
		}
	}

	return ret;
}

/*----------------------------------------------------------------------------*/
/*!
 * \brief Puts NSECs or NSEC3s for wildcard NODATA answer into the response.
 *
 * \note This function first checks if DNSSEC is enabled and requested by the
 *       query.
 *
 * \param node Node used for answering.
 * \param closest_encloser Closest encloser of \a qname in the zone.
 * \param previous Previous node of \a qname in canonical order.
 * \param zone Zone used for answering.
 * \param qname Actual searched domain name.
 * \param resp Response where to put the NSECs and NSEC3s.
 *
 * \retval KNOT_EOK
 * \retval NS_ERR_SERVFAIL
 */
static int ns_put_nsec_nsec3_wildcard_nodata(const knot_node_t *node,
                                          const knot_node_t *closest_encloser,
                                          const knot_node_t *previous,
                                          const knot_zone_contents_t *zone,
                                          const knot_dname_t *qname,
                                          knot_packet_t *resp)
{
	int ret = KNOT_EOK;
	if (DNSSEC_ENABLED
	    && knot_query_dnssec_requested(knot_packet_query(resp))) {
		if (knot_zone_contents_nsec3_enabled(zone)) {
			ret = ns_put_nsec3_closest_encloser_proof(zone,
			                                      &closest_encloser,
			                                      qname, resp);

			const knot_node_t *nsec3_node;
			if (ret == KNOT_EOK
			    && (nsec3_node = knot_node_nsec3_node(node))
			        != NULL) {
				ret = ns_put_nsec3_from_node(nsec3_node, resp);
			}
		} else {
			ret = ns_put_nsec_wildcard(zone, qname, previous, resp);
		}
	}
	return ret;
}

/*----------------------------------------------------------------------------*/
/*!
 * \brief Puts NSECs or NSEC3s for wildcard answer into the response.
 *
 * \note This function first checks if DNSSEC is enabled and requested by the
 *       query and if the node's owner is a wildcard.
 *
 * \param node Node used for answering.
 * \param closest_encloser Closest encloser of \a qname in the zone.
 * \param previous Previous node of \a qname in canonical order.
 * \param zone Zone used for answering.
 * \param qname Actual searched domain name.
 * \param resp Response where to put the NSECs and NSEC3s.
 *
 * \retval KNOT_EOK
 * \retval NS_ERR_SERVFAIL
 */
static int ns_put_nsec_nsec3_wildcard_answer(const knot_node_t *node,
                                          const knot_node_t *closest_encloser,
                                          const knot_node_t *previous,
                                          const knot_zone_contents_t *zone,
                                          const knot_dname_t *qname,
                                          knot_packet_t *resp)
{
	// if wildcard answer, add NSEC / NSEC3

	int ret = KNOT_EOK;
	if (DNSSEC_ENABLED
	    && knot_query_dnssec_requested(knot_packet_query(resp))
	    && knot_dname_is_wildcard(knot_node_owner(node))
	    && knot_dname_cmp(qname, knot_node_owner(node)) != 0) {
		dbg_ns_verb("Adding NSEC/NSEC3 for wildcard answer.\n");
		if (knot_zone_contents_nsec3_enabled(zone)) {
			ret = ns_put_nsec3_wildcard(zone, closest_encloser,
			                            qname, resp);
		} else {
			ret = ns_put_nsec_wildcard(zone, qname, previous, resp);
		}
	}
	return ret;
}

/*----------------------------------------------------------------------------*/

static int ns_put_nsec_nsec3_wildcard_nodes(knot_packet_t *response,
                                            const knot_zone_contents_t *zone)
{
	assert(response != NULL);
	assert(zone != NULL);

	int ret = 0;

	for (int i = 0; i < response->wildcard_nodes.count; ++i) {
		ret = ns_put_nsec_nsec3_wildcard_answer(
		                        response->wildcard_nodes.nodes[i],
		                        knot_node_parent(
		                            response->wildcard_nodes.nodes[i]),
		                        NULL, zone,
		                        response->wildcard_nodes.snames[i],
		                        response);
		if (ret != KNOT_EOK) {
			return ret;
		}
	}

	return KNOT_EOK;
}

/*----------------------------------------------------------------------------*/
/*!
 * \brief Creates a referral response.
 *
 * This function puts the delegation NS RRSet to the Authority section of the
 * response, possibly adds DS and their associated RRSIGs (if DNSSEC is enabled
 * and requested by the query) and adds any available additional data (A and
 * AAAA RRSets for the names in the NS RRs) with their associated RRSIGs
 * to the Additional section.
 *
 * \param node Delegation point node.
 * \param zone Parent zone (the one from which the response is generated).
 * \param qname Searched name (which caused the referral).
 * \param resp Response.
 *
 * \retval KNOT_EOK
 * \retval NS_ERR_SERVFAIL
 */
static inline int ns_referral(const knot_node_t *node,
                              const knot_zone_contents_t *zone,
                              const knot_dname_t *qname,
                              knot_packet_t *resp,
                              uint16_t qtype)
{
	dbg_ns_verb("Referral response.\n");

	while (!knot_node_is_deleg_point(node)) {
		assert(knot_node_parent(node) != NULL);
		node = knot_node_parent(node);
	}

	int at_deleg = knot_dname_is_equal(qname, knot_node_owner(node));

	int ret = KNOT_EOK;

	// Special handling of DS queries
	if (qtype == KNOT_RRTYPE_DS && at_deleg) {
		knot_rrset_t *ds_rrset = knot_node_get_rrset(node,
		                                             KNOT_RRTYPE_DS);

		if (ds_rrset) {
			ret = knot_response_add_rrset_answer(resp, ds_rrset, 1,
			                                     0, 1);
			if (ret == KNOT_EOK && DNSSEC_ENABLED
			    && knot_query_dnssec_requested(
			                        knot_packet_query(resp))) {
				ret = ns_add_rrsigs(ds_rrset, resp, node->owner,
				              knot_response_add_rrset_answer,
				              1);
			}
		} else {
			// normal NODATA response
			/*! \todo Handle in some generic way. */

			dbg_ns_verb("Adding NSEC/NSEC3 for NODATA.\n");
			ret = ns_put_nsec_nsec3_nodata(zone, node, resp);

			if (ret == KNOT_ENONODE) {
				// No NSEC3 node => Opt-out
				const knot_node_t *closest_encloser = node;
				ret = ns_put_nsec3_closest_encloser_proof(zone,
				                              &closest_encloser,
				                              qname, resp);

			} else if (ret != KNOT_EOK) {
				return ret;
			}

			ret = ns_put_authority_soa(zone, resp);
		}

		// This is an authoritative answer, set AA bit
		knot_response_set_aa(resp);

		return ret;
	}

	knot_rrset_t *rrset = knot_node_get_rrset(node, KNOT_RRTYPE_NS);
	assert(rrset != NULL);

	ret = knot_response_add_rrset_authority(resp, rrset, 1, 0, 1);
	if (ret == KNOT_EOK) {
		ret = ns_add_rrsigs(rrset, resp, node->owner,
		                    knot_response_add_rrset_authority, 1);
	}

	// add DS records
	dbg_ns_verb("DNSSEC requested: %d\n",
		 knot_query_dnssec_requested(knot_packet_query(resp)));
	dbg_ns_verb("DS records: %p\n", knot_node_rrset(node, KNOT_RRTYPE_DS));
	if (ret == KNOT_EOK && DNSSEC_ENABLED
	    && knot_query_dnssec_requested(knot_packet_query(resp))) {
		rrset = knot_node_get_rrset(node, KNOT_RRTYPE_DS);
		if (rrset != NULL) {
			ret = knot_response_add_rrset_authority(resp, rrset, 1,
			                                        0, 1);
			if (ret == KNOT_EOK) {
				ret = ns_add_rrsigs(rrset, resp, node->owner,
				          knot_response_add_rrset_authority, 1);
			}
		} else {
			// no DS, add NSEC3 or NSEC
			// if NSEC3 enabled, search for NSEC3
			if (knot_zone_contents_nsec3_enabled(zone)) {
				const knot_node_t *nsec3_node =
					knot_node_nsec3_node(node);
				dbg_ns_detail("There is no DS, putting NSEC3s."
				              "\n");
				if (nsec3_node != NULL) {
					dbg_ns_detail("Putting NSEC3s from the node.\n");
					ret = ns_put_nsec3_from_node(nsec3_node,
					                             resp);
				} else {
					dbg_ns_detail("Putting Opt-Out NSEC3s."
					              "\n");
					// no NSEC3 (probably Opt-Out)
					// TODO: check if the zone is Opt-Out
					ret = ns_put_nsec3_closest_encloser_proof(zone,
						&node, qname, resp);
				}
			} else {
				knot_rrset_t *nsec = knot_node_get_rrset(
					node, KNOT_RRTYPE_NSEC);
				if (nsec) {
					/*! \todo Check return value? */
					ret = knot_response_add_rrset_authority(
						resp, nsec, 1, 1, 1);
					if (ret == KNOT_EOK &&
					    (nsec = knot_rrset_get_rrsigs(nsec)) != NULL) {
						ret = knot_response_add_rrset_authority(
						        resp, nsec, 1, 1, 1);
					}
				}
			}
		}
	}

	if (ret == KNOT_ESPACE) {
		knot_response_set_rcode(resp, KNOT_RCODE_NOERROR);
		ret = KNOT_EOK;
	} else if (ret == KNOT_EOK) {
		knot_response_set_rcode(resp, KNOT_RCODE_NOERROR);
	}

	return ret;
}

/*----------------------------------------------------------------------------*/

/*!
 * \brief Tries to answer the query from the given node.
 *
 * Tries to put RRSets of requested type (\a qtype) to the Answer section of the
 * response. If successful, it also adds authority NS RRSet to the Authority
 * section and it may add NSEC or NSEC3s in case of a wildcard answer (\a node
 * is a wildcard node). If not successful (there are no such RRSets), it adds
 * the SOA record to the Authority section and may add NSEC or NSEC3s according
 * to the type of the response (NXDOMAIN if \a node is an empty non-terminal,
 * NODATA if it is a regular node). It also adds any additional data that may
 * be required.
 *
 * \param node Node to answer from.
 * \param closest_encloser Closest encloser of \a qname in the zone.
 * \param previous Previous domain name of \a qname in canonical order.
 * \param zone Zone used for answering.
 * \param qname Searched domain name.
 * \param qtype Searched RR type.
 * \param resp Response.
 *
 * \retval KNOT_EOK
 * \retval NS_ERR_SERVFAIL
 */
static int ns_answer_from_node(const knot_node_t *node,
                               const knot_node_t *closest_encloser,
                               const knot_node_t *previous,
                               const knot_zone_contents_t *zone,
                               const knot_dname_t *qname, uint16_t qtype,
                               knot_packet_t *resp, int check_any)
{
	dbg_ns_verb("Putting answers from found node to the response...\n");
	int answers = 0;

	int ret = ns_put_answer(node, zone, qname, qtype, resp, &answers,
	                        check_any);
	if (ret != KNOT_EOK) {
		return ret;
	}

	assert(ret == KNOT_EOK);

	if (answers == 0) {  // if NODATA response, put SOA
		ret = ns_put_authority_soa(zone, resp);
		if (knot_node_rrset_count(node) == 0
		    && !knot_zone_contents_nsec3_enabled(zone)) {
			// node is an empty non-terminal => NSEC for NXDOMAIN
			//assert(knot_node_rrset_count(closest_encloser) > 0);
			dbg_ns_verb("Adding NSEC/NSEC3 for NXDOMAIN.\n");
			ret = ns_put_nsec_nsec3_nxdomain(zone,
				knot_node_previous(node), closest_encloser,
				qname, resp);
		} else {
			dbg_ns_verb("Adding NSEC/NSEC3 for NODATA.\n");
			ret = ns_put_nsec_nsec3_nodata(zone, node, resp);
			if (ret != KNOT_EOK) {
				dbg_ns("Failed adding NSEC/NSEC3 for NODATA: %s"
				       "\n", knot_strerror(ret));
				return ret;
			}

			if (knot_dname_is_wildcard(node->owner)) {
				dbg_ns_verb("Putting NSEC/NSEC3 for wildcard"
				            " NODATA\n");
				ret = ns_put_nsec_nsec3_wildcard_nodata(node,
					closest_encloser, previous, zone, qname,
					resp);
				if (ret != KNOT_EOK) {
					return ret;
				}
			}
		}
	} else {  // else put authority NS
		assert(closest_encloser == knot_node_parent(node)
		      || !knot_dname_is_wildcard(knot_node_owner(node))
		      || knot_dname_cmp(qname, knot_node_owner(node)) == 0);

		ret = ns_put_nsec_nsec3_wildcard_answer(node, closest_encloser,
		                                  previous, zone, qname, resp);

		if (ret == KNOT_EOK) {
			ret = ns_put_authority_ns(zone, resp);
		}
	}

	return ret;
}

/*----------------------------------------------------------------------------*/

/*!
 * \brief Synthetizes a CNAME RR from a DNAME.
 *
 * \param dname_rrset DNAME RRSet to synthetize from (only the first RR is
 *                    used).
 * \param qname Name to be used as the owner name of the synthetized CNAME.
 *
 * \return Synthetized CNAME RRset (this is a newly created RRSet, remember to
 *         free it).
 */
static knot_rrset_t *ns_cname_from_dname(const knot_rrset_t *dname_rrset,
                                           const knot_dname_t *qname)
{
	dbg_ns_verb("Synthetizing CNAME from DNAME...\n");

	// create new CNAME RRSet

	knot_dname_t *owner = knot_dname_copy(qname);
	if (owner == NULL) {
		return NULL;
	}

	knot_rrset_t *cname_rrset = knot_rrset_new(
		owner, KNOT_RRTYPE_CNAME, KNOT_CLASS_IN, SYNTH_CNAME_TTL);
	if (cname_rrset == NULL) {
		return NULL;
	}

	/* Replace last labels of qname with DNAME. */
	const knot_dname_t *dname_wire = knot_rrset_owner(dname_rrset);
	size_t labels = knot_dname_labels(dname_wire, NULL);
	const knot_dname_t *dname_tgt = knot_rdata_dname_target(dname_rrset);
	knot_dname_t *cname = knot_dname_replace_suffix(qname, labels, dname_tgt);
	if (cname == NULL) {
		knot_rrset_free(&cname_rrset);
		return NULL;
	}
dbg_ns_exec(
	char *name = knot_dname_to_str(cname);
	dbg_ns_verb("CNAME canonical name: %s.\n", name);
	free(name);
);
	int cname_size = knot_dname_size(cname);
	uint8_t *cname_rdata = knot_rrset_create_rdata(cname_rrset, cname_size);
	if (cname_rdata == NULL) {
		dbg_ns("ns: cname_from_dname: Cannot cerate CNAME RDATA.\n");
		knot_rrset_free(&cname_rrset);
		knot_dname_free(&cname);
		return NULL;
	}

	/* Store DNAME into RDATA. */
	memcpy(cname_rdata, cname, cname_size);
	knot_dname_free(&cname);

	return cname_rrset;
}

/*----------------------------------------------------------------------------*/
/*!
 * \brief Checks if the name created by replacing the owner of \a dname_rrset
 *        in the \a qname by the DNAME's target would be longer than allowed.
 *
 * \param dname_rrset DNAME RRSet to be used for the check.
 * \param qname Name whose part is to be replaced.
 *
 * \retval <>0 if the created domain name would be too long.
 * \retval 0 otherwise.
 */
static int ns_dname_is_too_long(const knot_rrset_t *rrset,
                                const knot_dname_t *qname)
{
	// TODO: add function for getting DNAME target
	if (knot_dname_labels(qname, NULL)
	        - knot_dname_labels(knot_rrset_owner(rrset), NULL)
	        + knot_dname_labels(knot_rdata_dname_target(rrset), NULL)
	        > KNOT_DNAME_MAXLEN) {
		return 1;
	} else {
		return 0;
	}
}

/*----------------------------------------------------------------------------*/
/*!
 * \brief DNAME processing.
 *
 * This function adds the DNAME RRSet (and possibly its associated RRSIGs to the
 * Answer section of the response, synthetizes CNAME record from the DNAME and
 * adds it there too. It also stores the synthetized CNAME in the temporary
 * RRSets of the response.
 *
 * \param dname_rrset DNAME RRSet to use.
 * \param qname Searched name.
 * \param resp Response.
 */
static int ns_process_dname(knot_rrset_t *dname_rrset,
                             const knot_dname_t **qname,
                             knot_packet_t *resp)
{
dbg_ns_exec_verb(
	char *name = knot_dname_to_str(knot_rrset_owner(dname_rrset));
	dbg_ns_verb("Processing DNAME for owner %s...\n", name);
	free(name);
);
	// TODO: check the number of RRs in the RRSet??

	// put the DNAME RRSet into the answer
	int ret = knot_response_add_rrset_answer(resp, dname_rrset, 1, 0, 1);
	if (ret != KNOT_EOK) {
		return ret;
	}

	ret = ns_add_rrsigs(dname_rrset, resp, *qname,
	                    knot_response_add_rrset_answer, 1);
	if (ret != KNOT_EOK) {
		return ret;
	}
#warning This is probably not correct and doesn't check length. Should be checked on synthesis.
	if (ns_dname_is_too_long(dname_rrset, *qname)) {
		knot_response_set_rcode(resp, KNOT_RCODE_YXDOMAIN);
		return KNOT_EOK;
	}

	// synthetize CNAME (no way to tell that client supports DNAME)
	knot_rrset_t *synth_cname = ns_cname_from_dname(dname_rrset, *qname);
	// add the synthetized RRSet to the Answer
	ret = knot_response_add_rrset_answer(resp, synth_cname, 1, 0, 1);
	if (ret != KNOT_EOK) {
		return ret;
	}

	// no RRSIGs for this RRSet

	// add the synthetized RRSet into list of temporary RRSets of response
	ret = knot_packet_add_tmp_rrset(resp, synth_cname);
	if (ret != KNOT_EOK) {
		return ret;
	}

	// get the next SNAME from the CNAME RDATA
	const knot_dname_t *cname = knot_rdata_cname_name(synth_cname);
	dbg_ns_verb("CNAME name from RDATA: %p\n", cname);

	// save the new name which should be used for replacing wildcard
	*qname = cname;

	return KNOT_EOK;
}

/*----------------------------------------------------------------------------*/
/*!
 * \brief Adds DNSKEY RRSet from the apex of a zone to the response.
 *
 * \param apex Zone apex node.
 * \param resp Response.
 */
static int ns_add_dnskey(const knot_node_t *apex, knot_packet_t *resp)
{
	knot_rrset_t *rrset =
		knot_node_get_rrset(apex, KNOT_RRTYPE_DNSKEY);

	int ret = KNOT_EOK;

	if (rrset != NULL) {
		ret = knot_response_add_rrset_additional(resp, rrset, 0, 0,
		                                        1);
		if (ret == KNOT_EOK) {
			ret = ns_add_rrsigs(rrset, resp, apex->owner,
			              knot_response_add_rrset_additional, 0);
		}
	}

	return ret;
}

/*----------------------------------------------------------------------------*/
/*!
 * \brief Answers the query from the given zone.
 *
 * This function performs the actual answering logic.
 *
 * \param zone Zone to use for answering.
 * \param qname QNAME from the query.
 * \param qtype QTYPE from the query.
 * \param resp Response to fill in.
 *
 * \retval KNOT_EOK
 * \retval NS_ERR_SERVFAIL
 *
 * \todo Describe the answering logic in detail.
 */
static int ns_answer_from_zone(const knot_zone_contents_t *zone,
                               knot_packet_t *resp, int check_any)
{
	const knot_node_t *node = NULL, *closest_encloser = NULL,
	                    *previous = NULL;
	int cname = 0, auth_soa = 0, ret = 0, find_ret = 0;

	const knot_dname_t *qname = knot_packet_qname(resp);
	uint16_t qtype = knot_packet_qtype(resp);

search:
	// Searching for a name directly is faster than when we need previous dname
	node = knot_zone_contents_find_node(zone, qname);
	if (node != NULL) {
		// If node is found, closest_encloser is equal to node itself
		closest_encloser = node;
		find_ret = KNOT_ZONE_NAME_FOUND;
	} else {
		// We need previous and closest encloser, full search has to be done
		find_ret = knot_zone_contents_find_dname(zone, qname, &node,
		                                         &closest_encloser, &previous);
		if (find_ret == KNOT_EINVAL) {
			return NS_ERR_SERVFAIL;
		}
	}

dbg_ns_exec_verb(
	char *name;
	if (node) {
		name = knot_dname_to_str(node->owner);
		dbg_ns_verb("zone_find_dname() returned node %s \n", name);
		free(name);
	} else {
		dbg_ns_verb("zone_find_dname() returned no node,\n");
	}

	if (closest_encloser != NULL) {
		name = knot_dname_to_str(closest_encloser->owner);
		dbg_ns_verb(" closest encloser %s.\n", name);
		free(name);
	} else {
		dbg_ns_verb(" closest encloser (nil).\n");
	}
	if (previous != NULL) {
		name = knot_dname_to_str(previous->owner);
		dbg_ns_verb(" and previous node: %s.\n", name);
		free(name);
	} else {
		dbg_ns_verb(" and previous node: (nil).\n");
	}
);
	if (find_ret == KNOT_EOUTOFZONE) {
		// possible only if we followed CNAME or DNAME
		assert(cname != 0);
		knot_response_set_rcode(resp, KNOT_RCODE_NOERROR);
		auth_soa = 1;
		knot_response_set_aa(resp);
		goto finalize;
	}

have_node:
	dbg_ns_verb("Closest encloser is deleg. point? %s\n",
		 (knot_node_is_deleg_point(closest_encloser)) ? "yes" : "no");

	dbg_ns_verb("Closest encloser is non authoritative? %s\n",
		 (knot_node_is_non_auth(closest_encloser)) ? "yes" : "no");

	if (knot_node_is_deleg_point(closest_encloser)
	    || knot_node_is_non_auth(closest_encloser)) {
		ret = ns_referral(closest_encloser, zone, qname, resp, qtype);
		goto finalize;
	}

	if (find_ret == KNOT_ZONE_NAME_NOT_FOUND) {
		// DNAME?
		knot_rrset_t *dname_rrset = knot_node_get_rrset(
		                         closest_encloser, KNOT_RRTYPE_DNAME);
		if (dname_rrset != NULL) {
			ret = ns_process_dname(dname_rrset, &qname, resp);

			knot_response_set_aa(resp);

			if (ret != KNOT_EOK) {
				goto finalize;
			}

			// do not search for the name in new zone
			// (out-of-bailiwick), just in the current zone if it
			// belongs there

			cname = 1;
			goto search;
		}
		// else check for a wildcard child
		const knot_node_t *wildcard_node =
			knot_node_wildcard_child(closest_encloser);

		if (wildcard_node == NULL) {
			dbg_ns_verb("No wildcard node. (cname: %d)\n",
			            cname);
			auth_soa = 1;
			if (cname == 0) {
				dbg_ns_detail("Setting NXDOMAIN RCODE.\n");
				// return NXDOMAIN
				knot_response_set_rcode(resp,
					KNOT_RCODE_NXDOMAIN);
			} else {
				knot_response_set_rcode(resp,
					KNOT_RCODE_NOERROR);
			}

			if (ns_put_nsec_nsec3_nxdomain(zone, previous,
				closest_encloser, qname, resp) != 0) {
				return NS_ERR_SERVFAIL;
			}
			knot_response_set_aa(resp);
			goto finalize;
		}
		// else set the node from which to take the answers to wild.node
		node = wildcard_node;
	}

	// now we have the node for answering
	if (knot_node_is_deleg_point(node) || knot_node_is_non_auth(node)) {
		ret = ns_referral(node, zone, qname, resp, qtype);
		goto finalize;
	}

	if (knot_node_rrset(node, KNOT_RRTYPE_CNAME) != NULL
	    && qtype != KNOT_RRTYPE_CNAME && qtype != KNOT_RRTYPE_RRSIG) {
dbg_ns_exec(
		char *name = knot_dname_to_str(node->owner);
		dbg_ns("Node %s has CNAME record, resolving...\n", name);
		free(name);
);
		const knot_dname_t *act_name = qname;
		ret = ns_follow_cname(&node, &act_name, resp,
		                      knot_response_add_rrset_answer, 1);

		/*! \todo IS OK??? */
		knot_response_set_aa(resp);

		if (ret != KNOT_EOK) {
			// KNOT_ESPACE case is handled there
			goto finalize;
		}
dbg_ns_exec_verb(
		char *name = (node != NULL) ? knot_dname_to_str(node->owner)
			: "(nil)";
		char *name2 = knot_dname_to_str(act_name);
		dbg_ns_verb("Canonical name: %s (%p), node found: %p\n",
		            name2, act_name, node);
		dbg_ns_verb("The node's owner: %s (%p)\n", name, (node != NULL)
		                  ? node->owner : NULL);
		if (node != NULL) {
			free(name);
		}
		free(name2);
);
		qname = act_name;
		cname = 1;

		// otherwise search for the new name
		if (node == NULL) {
			goto search;
		} else if (knot_node_owner(node) != act_name) {
			if(knot_dname_is_wildcard(knot_node_owner(node))) {
				// we must set the closest encloser to the
				// parent of the node, to be right
				closest_encloser = knot_node_parent(node);
				assert(closest_encloser != NULL);
			} else {
				// the stored node is closest encloser
				find_ret = KNOT_ZONE_NAME_NOT_FOUND;
				closest_encloser = node;
				node = NULL;
				goto have_node;
			}
		}
	}

	ret = ns_answer_from_node(node, closest_encloser, previous, zone, qname,
	                          qtype, resp, check_any);
	if (ret == NS_ERR_SERVFAIL) {
		// in this case we should drop the response and send an error
		// for now, just send the error code with a non-complete answer
		return ret;
	} else if (ret != KNOT_EOK) {
		/*! \todo Handle RCODE return values!!! */
		// In case ret == KNOT_ESPACE, this is later converted to EOK
		// so it does not cause error response
		knot_response_set_aa(resp);
		goto finalize;
	}
	knot_response_set_aa(resp);
	knot_response_set_rcode(resp, KNOT_RCODE_NOERROR);

	// this is the only case when the servers answers from
	// particular node, i.e. the only case when it may return SOA
	// or NS records in Answer section
	if (knot_packet_tc(resp) == 0 && DNSSEC_ENABLED
	    && knot_query_dnssec_requested(knot_packet_query(resp))
	    && node == knot_zone_contents_apex(zone)
	    && (qtype == KNOT_RRTYPE_SOA || qtype == KNOT_RRTYPE_NS)) {
		ret = ns_add_dnskey(node, resp);
	}

finalize:
	if (ret == KNOT_EOK && knot_packet_tc(resp) == 0 && auth_soa) {
		ret = ns_put_authority_soa(zone, resp);
	}

	if (ret == KNOT_ESPACE) {
		knot_response_set_rcode(resp, KNOT_RCODE_NOERROR);
		ret = KNOT_EOK;
	}

	// add all missing NSECs/NSEC3s for wildcard nodes
	ret = ns_put_nsec_nsec3_wildcard_nodes(resp, zone);

	if (ret == KNOT_EOK) {
		ns_put_additional(resp);
	}

	return ret;
}

/*----------------------------------------------------------------------------*/
/*!
 * \brief Answers the query from the given zone database.
 *
 * First it searches for a zone to answer from. If there is none, it sets
 * RCODE REFUSED to the response and ends. Otherwise it tries to answer the
 * query using the found zone (see ns_answer_from_zone()).
 *
 * \param db Zone database to use for answering.
 * \param resp Response that holds the parsed query.
 *
 * \retval KNOT_EOK
 * \retval NS_ERR_SERVFAIL
 */
static int ns_answer(const knot_zone_t *zone, knot_packet_t *resp,
                     int check_any)
{
	const knot_zone_contents_t *contents = knot_zone_contents(zone);

	// if no zone found, return REFUSED
	if (zone == NULL) {
		dbg_ns("No zone found.\n");
		knot_response_set_rcode(resp, KNOT_RCODE_REFUSED);
		//knot_dname_free(&qname);
		return KNOT_EOK;
	} else if (contents == NULL) {
		dbg_ns("Zone expired or not bootstrapped. Reply SERVFAIL.\n");
		knot_response_set_rcode(resp, KNOT_RCODE_SERVFAIL);
		return KNOT_EOK;
	}

dbg_ns_exec(
	char *name_str2 = knot_dname_to_str(zone->contents->apex->owner);
	dbg_ns("Found zone for QNAME %s\n", name_str2);
	free(name_str2);
);

	// take the zone contents and use only them for answering

	return ns_answer_from_zone(contents, resp, check_any);
}

/*----------------------------------------------------------------------------*/

int ns_response_to_wire(knot_packet_t *resp, uint8_t *wire,
                        size_t *wire_size)
{
	uint8_t *rwire = NULL;
	size_t rsize = 0;
	int ret = 0;

	if ((ret = knot_packet_to_wire(resp, &rwire, &rsize)) != KNOT_EOK) {
		dbg_ns("Error converting response packet "
		       "to wire format (error %d).\n", ret);
		return NS_ERR_SERVFAIL;
	}

	if (rsize > *wire_size) {
		dbg_ns("Reponse size (%zu) larger than allowed wire size "
		         "(%zu).\n", rsize, *wire_size);
		return NS_ERR_SERVFAIL;
	}

	if (rwire != wire) {
		dbg_ns("Wire format reallocated, copying to place for "
		       "wire.\n");
		memcpy(wire, rwire, rsize);
	} else {
		dbg_ns("Using the same space or wire format.\n");
	}

	*wire_size = rsize;

	return KNOT_EOK;
}

/*----------------------------------------------------------------------------*/
/*!
 * \brief Creates a wire format of an error response from partially created
 *        response.
 *
 * \param resp Response to use.
 * \param wire Place for the wire format of the response.
 * \param wire_size In: space available for the wire format in bytes.
 *                  Out: actual size of the wire format in bytes.
 *
 * \retval KNOT_EOK
 * \retval NS_ERR_SERVFAIL
 */
static int ns_error_response_to_wire(knot_packet_t *resp, uint8_t *wire,
                                     size_t *wire_size)
{
	/* Do not call the packet conversion function
	 * wire format is assembled, but COUNTs in header are not set.
	 * This is ideal, we just truncate the packet after the question.
	 */
	dbg_ns_verb("Creating error response.\n");

	size_t rsize = knot_packet_question_size(knot_packet_query(resp));
	dbg_ns_detail("Error response (~ query) size: %zu\n", rsize);

	// take 'qsize' from the current wireformat of the response
	// it is already assembled - Header and Question section are copied
	const uint8_t *rwire = knot_packet_wireformat(resp);
	if (rsize > *wire_size) {
		dbg_ns("Reponse size (%zu) larger than allowed wire size"
		       " (%zu).\n", rsize, *wire_size);
		return NS_ERR_SERVFAIL;
	}

	assert(rwire != wire);

	/*! \todo Why is this copied?? Why we cannot use resp->wireformat?? */
	memcpy(wire, rwire, rsize);

	if (resp->opt_rr.version != EDNS_NOT_SUPPORTED) {
		short edns_size = knot_edns_to_wire(&resp->opt_rr, wire + rsize,
		                                    *wire_size - rsize);
		if (edns_size > 0) {
			uint16_t ar_count = knot_wire_get_arcount(wire);
			knot_wire_set_arcount(wire, ar_count + 1);
			*wire_size = rsize + edns_size;
		}
	} else {
		*wire_size = rsize;
	}

	return KNOT_EOK;
}

/*----------------------------------------------------------------------------*/

typedef struct ns_axfr_params {
	knot_ns_xfr_t *xfr;
	int ret;
} ns_axfr_params_t;

/*----------------------------------------------------------------------------*/

int knot_ns_tsig_required(int packet_nr)
{
	/*! \bug This can overflow to negative numbers. Proper solution is to
	 *       count exactly at one place for each incoming/outgoing packet
	 *       with packet_nr = (packet_nr + 1) % FREQ and require TSIG on 0.
	 */
	dbg_ns_verb("ns_tsig_required(%d): %d\n", packet_nr,
	            (packet_nr % KNOT_NS_TSIG_FREQ == 0));
	return (packet_nr % KNOT_NS_TSIG_FREQ == 0);
}

/*----------------------------------------------------------------------------*/

static int ns_xfr_send_and_clear(knot_ns_xfr_t *xfr, int add_tsig)
{
	assert(xfr != NULL);
	assert(xfr->query != NULL);
	assert(xfr->response != NULL);
	assert(xfr->wire != NULL);
	assert(xfr->send != NULL);

	// Transform the packet into wire format
	dbg_ns_verb("Converting response to wire format..\n");
	size_t real_size = xfr->wire_size;
	if (ns_response_to_wire(xfr->response, xfr->wire, &real_size) != 0) {
		return NS_ERR_SERVFAIL;
	}

	int res = 0;

	size_t digest_real_size = xfr->digest_max_size;

	dbg_ns_detail("xfr->tsig_key=%p\n", xfr->tsig_key);
	dbg_ns_detail("xfr->tsig_rcode=%d\n", xfr->tsig_rcode);

	if (xfr->tsig_key) {
		// add the data to TSIG data
		assert(KNOT_NS_TSIG_DATA_MAX_SIZE - xfr->tsig_data_size
		       >= xfr->wire_size);
		memcpy(xfr->tsig_data + xfr->tsig_data_size,
		       xfr->wire, real_size);
		xfr->tsig_data_size += real_size;
	}

	if (xfr->tsig_key && add_tsig) {
		if (xfr->packet_nr == 0) {
			/* Add key, digest and digest length. */
			dbg_ns_detail("Calling tsig_sign(): %p, %zu, %zu, "
			              "%p, %zu, %p, %zu, %p\n",
			              xfr->wire, real_size, xfr->wire_size,
			              xfr->digest, xfr->digest_size, xfr->digest,
			              digest_real_size, xfr->tsig_key);
			res = knot_tsig_sign(xfr->wire, &real_size,
			               xfr->wire_size, xfr->digest,
			               xfr->digest_size, xfr->digest,
			               &digest_real_size,
			               xfr->tsig_key, xfr->tsig_rcode,
			               xfr->tsig_prev_time_signed);
		} else {
			/* Add key, digest and digest length. */
			dbg_ns_detail("Calling tsig_sign_next()\n");
			res = knot_tsig_sign_next(xfr->wire, &real_size,
			                          xfr->wire_size,
			                          xfr->digest,
			                          xfr->digest_size,
			                          xfr->digest,
			                          &digest_real_size,
			                          xfr->tsig_key, xfr->tsig_data,
			                          xfr->tsig_data_size);
		}

		dbg_ns_verb("Sign function returned: %s\n", knot_strerror(res));
		dbg_ns_detail("Real size of digest: %zu\n", digest_real_size);

		if (res != KNOT_EOK) {
			return res;
		}

		assert(digest_real_size > 0);
		// save the new previous digest size
		xfr->digest_size = digest_real_size;

		// clear the TSIG data
		xfr->tsig_data_size = 0;

	} else if (xfr->tsig_rcode != 0) {
		dbg_ns_verb("Adding TSIG without signing, TSIG RCODE: %d.\n",
		            xfr->tsig_rcode);
		assert(xfr->tsig_rcode != KNOT_RCODE_BADTIME);
		// add TSIG without signing
		assert(xfr->query != NULL);
		assert(knot_packet_additional_rrset_count(xfr->query) > 0);

		const knot_rrset_t *tsig = knot_packet_additional_rrset(
			xfr->query,
			knot_packet_additional_rrset_count(xfr->query) - 1);

		res = knot_tsig_add(xfr->wire, &real_size, xfr->wire_size,
		                    xfr->tsig_rcode, tsig);
		if (res != KNOT_EOK) {
			return res;
		}
	}

	// Send the response
	dbg_ns("Sending response (size %zu)..\n", real_size);
	//dbg_ns_hex((const char *)xfr->wire, real_size);
	res = xfr->send(xfr->session, &xfr->addr, xfr->wire, real_size);
	if (res < 0) {
		dbg_ns("Send returned %d\n", res);
		return res;
	} else if (res != real_size) {
		dbg_ns("AXFR did not send right amount of bytes."
		       " Transfer size: %zu, sent: %d\n", real_size, res);
	}

	// Clean the response structure
	dbg_ns_verb("Clearing response structure..\n");
	knot_response_clear(xfr->response);

	// increment the packet number
	++xfr->packet_nr;
	if ((xfr->tsig_key && knot_ns_tsig_required(xfr->packet_nr))
	     || xfr->tsig_rcode != 0) {
		/*! \todo Where is xfr->tsig_size set?? */
		knot_packet_set_tsig_size(xfr->response, xfr->tsig_size);
	} else {
		knot_packet_set_tsig_size(xfr->response, 0);
	}

dbg_ns_exec_verb(
	dbg_ns_verb("Response structure after clearing:\n");
	knot_packet_dump(xfr->response);
);

	return KNOT_EOK;
}

/*----------------------------------------------------------------------------*/

static void ns_axfr_from_node(knot_node_t *node, void *data)
{
	assert(node != NULL);
	assert(data != NULL);

	ns_axfr_params_t *params = (ns_axfr_params_t *)data;

	if (params->ret != KNOT_EOK) {
		// just skip (will be called on next node with the same params
		dbg_ns_detail("Params contain error: %s, skipping node...\n",
		              knot_strerror(params->ret));
		return;
	}

	dbg_ns_detail("Params OK, answering AXFR from node %p.\n", node);
dbg_ns_exec_verb(
	char *name = knot_dname_to_str(knot_node_owner(node));
	dbg_ns_verb("Node owner: %s\n", name);
	free(name);
);

	if (knot_node_rrset_count(node) == 0) {
		return;
	}

	knot_rrset_t **rrsets = knot_node_get_rrsets(node);
	if (rrsets == NULL) {
		params->ret = KNOT_ENOMEM;
		return;
	}

	int i = 0;
	int ret = 0;
	knot_rrset_t *rrset = NULL;
	while (i < knot_node_rrset_count(node)) {
		assert(rrsets[i] != NULL);
		rrset = rrsets[i];
rrset:
		dbg_ns_verb("  Type: %u\n",
		            knot_rrset_type(rrset));

		// do not add SOA
		if (knot_rrset_type(rrset) == KNOT_RRTYPE_SOA) {
			++i;
			continue;
		}

		ret = knot_response_add_rrset_answer(params->xfr->response,
		                                       rrset, 0, 0, 0);

		if (ret == KNOT_ESPACE) {
			// TODO: send the packet and clean the structure
			dbg_ns("Packet full, sending..\n");
			ret = ns_xfr_send_and_clear(params->xfr,
				knot_ns_tsig_required(params->xfr->packet_nr));
			if (ret != KNOT_EOK) {
				// some wierd problem, we should end
				params->ret = KNOT_ERROR;
				break;
			}
			// otherwise try once more with the same RRSet
			goto rrset;
		} else if (ret != KNOT_EOK) {
			// some wierd problem, we should end
			params->ret = KNOT_ERROR;
			break;
		}

		// we can send the RRSets in any order, so add the RRSIGs now
		rrset = knot_rrset_get_rrsigs(rrset);
rrsigs:
		if (rrset == NULL) {
			++i;
			continue;
		}

		ret = knot_response_add_rrset_answer(params->xfr->response,
		                                        rrset, 0, 0, 0);

		if (ret == KNOT_ESPACE) {
			// TODO: send the packet and clean the structure
			dbg_ns("Packet full, sending..\n");
			ret = ns_xfr_send_and_clear(params->xfr,
				knot_ns_tsig_required(params->xfr->packet_nr));
			if (ret != KNOT_EOK) {
				// some wierd problem, we should end
				params->ret = KNOT_ERROR;
				break;
			}
			// otherwise try once more with the same RRSet
			goto rrsigs;
		} else if (ret != KNOT_EOK) {
			// some wierd problem, we should end
			params->ret = KNOT_ERROR;
			break;
		}

		// this way only whole RRSets are always sent
		// we guess it will not create too much overhead

		++i;
	}
	free(rrsets);

	/*! \todo maybe distinguish some error codes. */
	//params->ret = (ret == 0) ? KNOT_EOK : KNOT_ERROR;
}

/*----------------------------------------------------------------------------*/

static int ns_axfr_from_zone(knot_zone_contents_t *zone, knot_ns_xfr_t *xfr)
{
	assert(xfr != NULL);
	assert(xfr->query != NULL);
	assert(xfr->response != NULL);
	assert(xfr->wire != NULL);
	assert(xfr->send != NULL);

	ns_axfr_params_t params;
	memset(&params, 0, sizeof(ns_axfr_params_t));
	params.xfr = xfr;
	params.ret = KNOT_EOK;

	xfr->packet_nr = 0;

	/*
	 * First SOA
	 */

	// retrieve SOA - must be send as first and last RR
	knot_rrset_t *soa_rrset = knot_node_get_rrset(
		knot_zone_contents_apex(zone), KNOT_RRTYPE_SOA);
	if (soa_rrset == NULL) {
		// some really serious error
		return KNOT_ERROR;
	}

	int ret;

	// add SOA RR to the response
	ret = knot_response_add_rrset_answer(xfr->response, soa_rrset, 0, 0, 0);
	if (ret != KNOT_EOK) {
		// something is really wrong
		return KNOT_ERROR;
	}

	// add the SOA's RRSIG
	knot_rrset_t *rrset = knot_rrset_get_rrsigs(soa_rrset);
	if (rrset != NULL
	    && (ret = knot_response_add_rrset_answer(xfr->response, rrset,
	                                             0, 0, 0)) != KNOT_EOK) {
		// something is really wrong, these should definitely fit in
		return KNOT_ERROR;
	}

	knot_zone_contents_tree_apply_inorder(zone, ns_axfr_from_node,
	                                        &params);

	if (params.ret != KNOT_EOK) {
		return KNOT_ERROR;	// maybe do something with the code
	}

	knot_zone_contents_nsec3_apply_inorder(zone, ns_axfr_from_node,
	                                         &params);

	if (params.ret != KNOT_EOK) {
		return KNOT_ERROR;	// maybe do something with the code
	}

	/*
	 * Last SOA
	 */

	// try to add the SOA to the response again (last RR)
	ret = knot_response_add_rrset_answer(xfr->response, soa_rrset, 0, 0, 0);
	if (ret == KNOT_ESPACE) {

		// if there is not enough space, send the response and
		// add the SOA record to a new packet
		dbg_ns("Packet full, sending..\n");
		ret = ns_xfr_send_and_clear(xfr,
			knot_ns_tsig_required(xfr->packet_nr));
		if (ret != KNOT_EOK) {
			return ret;
		}

		ret = knot_response_add_rrset_answer(xfr->response,
		                                     soa_rrset, 0, 0, 0);
		if (ret != KNOT_EOK) {
			return KNOT_ERROR;
		}

	} else if (ret != KNOT_EOK) {
		// something is really wrong
		return KNOT_ERROR;
	}

	dbg_ns("Sending packet...\n");
	return ns_xfr_send_and_clear(xfr, 1);
}

/*----------------------------------------------------------------------------*/

static int ns_ixfr_put_rrset(knot_ns_xfr_t *xfr, knot_rrset_t *rrset)
{
	int res = knot_response_add_rrset_answer(xfr->response, rrset,
	                                         0, 0, 0);
	if (res == KNOT_ESPACE) {
		knot_response_set_rcode(xfr->response, KNOT_RCODE_NOERROR);
		/*! \todo Probably rename the function. */
		ns_xfr_send_and_clear(xfr, knot_ns_tsig_required(xfr->packet_nr));

		res = knot_response_add_rrset_answer(xfr->response,
		                                     rrset, 0, 0, 0);
	}

	if (res != KNOT_EOK) {
		dbg_ns("Error putting origin SOA to IXFR reply: %s\n",
			 knot_strerror(res));
		/*! \todo Probably send back AXFR instead. */
		knot_response_set_rcode(xfr->response,
		                           KNOT_RCODE_SERVFAIL);
		ns_xfr_send_and_clear(xfr, 1);
		return res;
	}

	return KNOT_EOK;
}

/*----------------------------------------------------------------------------*/

static int ns_ixfr_put_changeset(knot_ns_xfr_t *xfr,
                                 const knot_changeset_t *chgset)
{
	// 1) put origin SOA
	int res = ns_ixfr_put_rrset(xfr, chgset->soa_from);
	if (res != KNOT_EOK) {
		return res;
	}

	// 2) put remove RRSets
	knot_rr_ln_t *rr_node = NULL;
	WALK_LIST(rr_node, chgset->remove) {
		knot_rrset_t *rr_rem = rr_node->rr;
		res = ns_ixfr_put_rrset(xfr, rr_rem);
		if (res != KNOT_EOK) {
			return res;
		}
	}

	// 3) put target SOA
	res = ns_ixfr_put_rrset(xfr, chgset->soa_to);
	if (res != KNOT_EOK) {
		return res;
	}

	// 4) put add RRSets
	WALK_LIST(rr_node, chgset->add) {
		knot_rrset_t *rr_add = rr_node->rr;
		res = ns_ixfr_put_rrset(xfr, rr_add);
		if (res != KNOT_EOK) {
			return res;
		}
	}

	return KNOT_EOK;
}

/*----------------------------------------------------------------------------*/

static int ns_ixfr_from_zone(knot_ns_xfr_t *xfr)
{
	assert(xfr != NULL);
	assert(xfr->zone != NULL);
	assert(xfr->query != NULL);
	assert(xfr->response != NULL);
	assert(knot_packet_authority_rrset_count(xfr->query) > 0);
	assert(xfr->data != NULL);

	rcu_read_lock();

	knot_changesets_t *chgsets = (knot_changesets_t *)xfr->data;
	knot_zone_contents_t *contents = knot_zone_get_contents(xfr->zone);
	assert(contents);
	knot_rrset_t *zone_soa =
		knot_node_get_rrset(knot_zone_contents_apex(contents),
		                    KNOT_RRTYPE_SOA);

	// 4) put the zone SOA as the first Answer RR
	int res = knot_response_add_rrset_answer(xfr->response, zone_soa, 0,
	                                         0, 0);
	if (res != KNOT_EOK) {
		dbg_ns("IXFR query cannot be answered: %s.\n",
		       knot_strerror(res));
		knot_response_set_rcode(xfr->response,
		                           KNOT_RCODE_SERVFAIL);
		ns_xfr_send_and_clear(xfr, 1);
		rcu_read_unlock();
		return res;
	}

	// 5) put the changesets into the response while they fit in
	knot_changeset_t *chs = NULL;
	WALK_LIST(chs, chgsets->sets) {
		res = ns_ixfr_put_changeset(xfr, chs);
		if (res != KNOT_EOK) {
			// answer is sent
			rcu_read_unlock();
			return res;
		} else {
			log_zone_info("%s Serial %u -> %u.\n",
			              xfr->msg,
			              knot_rdata_soa_serial(chs->soa_from),
			              knot_rdata_soa_serial(chs->soa_to));
		}
	}

	if (!EMPTY_LIST(chgsets->sets)) {
		res = ns_ixfr_put_rrset(xfr, zone_soa);
	}

	if (res == KNOT_EOK) {
		ns_xfr_send_and_clear(xfr, 1);
	}

	rcu_read_unlock();

	return KNOT_EOK;
}

/*----------------------------------------------------------------------------*/

static int ns_ixfr(knot_ns_xfr_t *xfr)
{
	assert(xfr != NULL);
	assert(xfr->query != NULL);
	assert(xfr->response != NULL);
	assert(knot_packet_qtype(xfr->response) == KNOT_RRTYPE_IXFR);

	// check if there is the required authority record
	if ((knot_packet_authority_rrset_count(xfr->query) <= 0)) {
		// malformed packet
		dbg_ns("IXFR query does not contain authority record.\n");
		knot_response_set_rcode(xfr->response, KNOT_RCODE_FORMERR);
		if (ns_xfr_send_and_clear(xfr, 1) == KNOT_ECONN) {
			return KNOT_ECONN;
		}
		//socket_close(xfr->session);
		return KNOT_EMALF;
	}

	const knot_rrset_t *soa = knot_packet_authority_rrset(xfr->query, 0);
	const knot_dname_t *qname = knot_packet_qname(xfr->response);

	// check if XFR QNAME and SOA correspond
	if (knot_packet_qtype(xfr->query) != KNOT_RRTYPE_IXFR
	    || knot_rrset_type(soa) != KNOT_RRTYPE_SOA
	    || knot_dname_cmp(qname, knot_rrset_owner(soa)) != 0) {
		// malformed packet
		dbg_ns("IXFR query is malformed.\n");
		knot_response_set_rcode(xfr->response, KNOT_RCODE_FORMERR);
		if (ns_xfr_send_and_clear(xfr, 1) == KNOT_ECONN) {
			return KNOT_ECONN;
		}
		return KNOT_EMALF;
	}

	return ns_ixfr_from_zone(xfr);
}

/*----------------------------------------------------------------------------*/

static int knot_ns_prepare_response(knot_packet_t *query, knot_packet_t **resp,
                                    size_t max_size)
{
	assert(max_size >= 500);

	// initialize response packet structure
	*resp = knot_packet_new_mm(&query->mm);
	if (*resp == NULL) {
		dbg_ns("Failed to create packet structure.\n");
		return KNOT_ENOMEM;
	}

	int ret = knot_packet_set_max_size(*resp, max_size);

	if (ret != KNOT_EOK) {
		dbg_ns("Failed to init response structure.\n");
		knot_packet_free(resp);
		return ret;
	}

	ret = knot_response_init_from_query(*resp, query);

	if (ret != KNOT_EOK) {
		dbg_ns("Failed to init response structure.\n");
		knot_packet_free(resp);
		return ret;
	}

	return KNOT_EOK;
}

/*----------------------------------------------------------------------------*/

static int32_t ns_serial_difference(uint32_t s1, uint32_t s2)
{
	return (((int64_t)s1 - s2) % ((int64_t)1 << 32));
}

/*----------------------------------------------------------------------------*/
/* Public functions                                                           */
/*----------------------------------------------------------------------------*/

knot_nameserver_t *knot_ns_create()
{
	knot_nameserver_t *ns = malloc(sizeof(knot_nameserver_t));
	if (ns == NULL) {
		ERR_ALLOC_FAILED;
		return NULL;
	}
	ns->data = 0;

	// Create zone database structure
	dbg_ns("Creating Zone Database structure...\n");
	ns->zone_db = knot_zonedb_new();
	if (ns->zone_db == NULL) {
		ERR_ALLOC_FAILED;
		free(ns);
		return NULL;
	}

	// prepare empty response with SERVFAIL error
	knot_packet_t *err = knot_packet_new();
	if (err == NULL) {
		ERR_ALLOC_FAILED;
		free(ns);
		return NULL;
	}

	dbg_ns("Created default empty response...\n");

	int rc = knot_packet_set_max_size(err, KNOT_WIRE_HEADER_SIZE);
	if (rc != KNOT_EOK) {
		dbg_ns("Error creating default error response: %s.\n",
		                 knot_strerror(rc));
		free(ns);
		knot_packet_free(&err);
		return NULL;
	}

	rc = knot_response_init(err);
	if (rc != KNOT_EOK) {
		dbg_ns("Error initializing default error response:"
		                 " %s.\n", knot_strerror(rc));
		free(ns);
		knot_packet_free(&err);
		return NULL;
	}

	knot_response_set_rcode(err, KNOT_RCODE_SERVFAIL);
	ns->err_resp_size = 0;

	dbg_ns("Converting default empty response to wire format...\n");

	uint8_t *error_wire = NULL;

	if (knot_packet_to_wire(err, &error_wire, &ns->err_resp_size) != 0) {
		dbg_ns("Error while converting "
		                 "default error response to "
		                 "wire format \n");
		knot_packet_free(&err);
		free(ns);
		return NULL;
	}

	ns->err_response = (uint8_t *)malloc(ns->err_resp_size);
	if (ns->err_response == NULL) {
		dbg_ns("Error while converting default "
		                 "error response to wire format \n");
		knot_packet_free(&err);
		free(ns);
		return NULL;
	}

	memcpy(ns->err_response, error_wire, ns->err_resp_size);

	dbg_ns("Done..\n");

	knot_packet_free(&err);

	ns->opt_rr = NULL;
	ns->identity = NULL;
	ns->version = NULL;

	knot_packet_free(&err);

	return ns;
}

/*----------------------------------------------------------------------------*/

int knot_ns_parse_packet(const uint8_t *query_wire, size_t qsize,
                    knot_packet_t *packet, knot_packet_type_t *type)
{
	if (packet == NULL || query_wire == NULL || type == NULL) {
		dbg_ns("Missing parameter to query parsing.\n");
		return KNOT_EINVAL;
	}

	dbg_ns_verb("ns_parse_packet() called with query size %zu.\n", qsize);

	// 1) create empty response
	dbg_ns_verb("Parsing packet...\n");

	int ret = 0;
	*type = KNOT_QUERY_INVALID;

	if ((ret = knot_packet_parse_from_wire(packet, query_wire,
	                                         qsize, 1, 0)) != 0) {
		dbg_ns("Error while parsing packet, "
		       "libknot error '%s'.\n", knot_strerror(ret));
		return KNOT_RCODE_FORMERR;
	}

	dbg_ns_verb("Parsed packet header and Question:\n");
	knot_packet_dump(packet);

	// 3) determine the query type
	switch (knot_packet_opcode(packet))  {
	case KNOT_OPCODE_QUERY:
		switch (knot_packet_qtype(packet)) {
		case KNOT_RRTYPE_AXFR:
			*type = (knot_packet_is_query(packet))
			         ? KNOT_QUERY_AXFR : KNOT_RESPONSE_AXFR;
			break;
		case KNOT_RRTYPE_IXFR:
			*type = (knot_packet_is_query(packet))
			         ? KNOT_QUERY_IXFR : KNOT_RESPONSE_IXFR;
			break;
		default:
			*type = (knot_packet_is_query(packet))
			         ? KNOT_QUERY_NORMAL : KNOT_RESPONSE_NORMAL;
		}

		break;
	case KNOT_OPCODE_NOTIFY:
		*type = (knot_packet_is_query(packet))
		         ? KNOT_QUERY_NOTIFY : KNOT_RESPONSE_NOTIFY;
		break;
	case KNOT_OPCODE_UPDATE:
		if(knot_packet_is_query(packet)) {
			*type = KNOT_QUERY_UPDATE;
		} else {
			*type = KNOT_RESPONSE_UPDATE;
		}
		break;
	default:
		return KNOT_RCODE_NOTIMPL;
	}

	return KNOT_EOK;
}

/*----------------------------------------------------------------------------*/

static void knot_ns_error_response(const knot_nameserver_t *nameserver,
                                   uint16_t query_id, uint8_t *flags1_query,
                                   uint8_t rcode, uint8_t *response_wire,
                                   size_t *rsize)
{
	memcpy(response_wire, nameserver->err_response,
	       nameserver->err_resp_size);

	// copy only the ID of the query
	knot_wire_set_id(response_wire, query_id);

	if (flags1_query != NULL) {
		if (knot_wire_flags_get_rd(*flags1_query) != 0) {
			knot_wire_set_rd(response_wire);
		}
		knot_wire_set_opcode(response_wire,
		                     knot_wire_flags_get_opcode(*flags1_query));
	}

	// set the RCODE
	knot_wire_set_rcode(response_wire, rcode);
	*rsize = nameserver->err_resp_size;
}

/*----------------------------------------------------------------------------*/

int knot_ns_error_response_from_query_wire(const knot_nameserver_t *nameserver,
                                          const uint8_t *query, size_t size,
                                          uint8_t rcode,
                                          uint8_t *response_wire, size_t *rsize)
{
	if (size < 2) {
		// ignore packet
		return KNOT_EFEWDATA;
	}

	uint16_t pkt_id = knot_wire_get_id(query);

	uint8_t *flags1_ptr = NULL;
	uint8_t flags1;

	if (size > KNOT_WIRE_OFFSET_FLAGS1) {
		flags1 = knot_wire_get_flags1(query);
		flags1_ptr = &flags1;
	}
	knot_ns_error_response(nameserver, pkt_id, flags1_ptr,
	                       rcode, response_wire, rsize);

	return KNOT_EOK;
}

/*----------------------------------------------------------------------------*/

int knot_ns_error_response_from_query(const knot_nameserver_t *nameserver,
                                      const knot_packet_t *query,
                                      uint8_t rcode, uint8_t *response_wire,
                                      size_t *rsize)
{
	if (query->parsed < 2) {
		// ignore packet
		return KNOT_EFEWDATA;
	}

	if (query->parsed < KNOT_WIRE_HEADER_SIZE) {
		return knot_ns_error_response_from_query_wire(nameserver,
			query->wireformat, query->size, rcode, response_wire,
			rsize);
	}

	size_t max_size = *rsize;
	uint8_t flags1 = knot_wire_get_flags1(knot_packet_wireformat(query));
	const size_t question_off = KNOT_WIRE_HEADER_SIZE;

	// prepare the generic error response
	knot_ns_error_response(nameserver, knot_packet_id(query),
	                       &flags1, rcode, response_wire,
	                       rsize);

	if (query->parsed > KNOT_WIRE_HEADER_SIZE + question_off) {

		/* Append question only (do not rewrite header). */
		size_t question_size = knot_packet_question_size(query);
		question_size -= question_off;
		if (max_size >= *rsize + question_size) {
			if (response_wire != knot_packet_wireformat(query)) {
				memcpy(response_wire + question_off,
				       knot_packet_wireformat(query) + question_off,
				       question_size);
			}
			*rsize += question_size;
			knot_wire_set_qdcount(response_wire, 1);
		}
	}

	return KNOT_EOK;
}

/*----------------------------------------------------------------------------*/

void knot_ns_error_response_full(knot_nameserver_t *nameserver,
                                 knot_packet_t *response, uint8_t rcode,
                                 uint8_t *response_wire, size_t *rsize)
{
	knot_response_set_rcode(response, rcode);

	if (ns_error_response_to_wire(response, response_wire, rsize) != 0) {
		knot_ns_error_response_from_query(nameserver,
		                                  knot_packet_query(response),
		                                  KNOT_RCODE_SERVFAIL,
		                                  response_wire, rsize);
	}
}

/*----------------------------------------------------------------------------*/

int knot_ns_prep_normal_response(knot_nameserver_t *nameserver,
                                 knot_packet_t *query, knot_packet_t **resp,
                                 const knot_zone_t **zone, size_t max_size)
{
	dbg_ns_verb("knot_ns_prep_normal_response()\n");

	if (nameserver == NULL || query == NULL || resp == NULL
	    || zone == NULL) {
		return KNOT_EINVAL;
	}

	// first, parse the rest of the packet
	assert(knot_packet_is_query(query));
	dbg_ns_verb("Query - parsed: %zu, total wire size: %zu\n",
	            knot_packet_parsed(query), knot_packet_size(query));
	int ret;

	ret = knot_packet_parse_rest(query, 0);
	if (ret != KNOT_EOK) {
		dbg_ns("Failed to parse rest of the query: %s.\n",
		       knot_strerror(ret));
		return ret;
	}

	/*
	 * Semantic checks - if ANCOUNT > 0 or NSCOUNT > 0, return FORMERR.
	 *
	 * If any xxCOUNT is less or more than actual RR count
	 * the previously called knot_packet_parse_rest() will recognize this.
	 *
	 * Check the QDCOUNT and in case of anything but 1 send back
	 * FORMERR
	 */
	if (knot_packet_ancount(query) > 0
	    || (knot_packet_nscount(query) > 0
	        && (knot_packet_qtype(query) != KNOT_RRTYPE_IXFR))
	    || knot_packet_qdcount(query) != 1) {
		dbg_ns("ANCOUNT or NSCOUNT not 0 in query, "
		       "or QDCOUNT != 1. Reply FORMERR.\n");
		return KNOT_EMALF;
	}

	/*
	 * Check what is in the Additional section. Only OPT and TSIG are
	 * allowed. TSIG must be the last record if present.
	 */
	if (knot_packet_arcount(query) > 0) {
		int ok = 0;
		const knot_rrset_t *add1 =
		                knot_packet_additional_rrset(query, 0);
		if (knot_packet_additional_rrset_count(query) == 1
		    && (knot_rrset_type(add1) == KNOT_RRTYPE_OPT
		        || knot_rrset_type(add1) == KNOT_RRTYPE_TSIG)) {
			ok = 1;
		} else if (knot_packet_additional_rrset_count(query) == 2) {
			const knot_rrset_t *add2 =
			                knot_packet_additional_rrset(query, 1);
			if (knot_rrset_type(add1) == KNOT_RRTYPE_OPT
			    && knot_rrset_type(add2) == KNOT_RRTYPE_TSIG) {
				ok = 1;
			}
		}

		if (!ok) {
			dbg_ns("Additional section malformed. Reply FORMERR\n");
			return KNOT_EMALF;
		}
	}

	size_t resp_max_size = 0;

	knot_packet_dump(query);

	if (max_size > 0) {
		// if TCP is used, buffer size is the only constraint
		assert(max_size > 0);
		resp_max_size = max_size;
	} else if (knot_query_edns_supported(query)) {
		assert(max_size == 0);
		if (knot_edns_get_payload(&query->opt_rr) <
		    knot_edns_get_payload(nameserver->opt_rr)) {
			resp_max_size = knot_edns_get_payload(&query->opt_rr);
		} else {
			resp_max_size = knot_edns_get_payload(
						nameserver->opt_rr);
		}
	}

	if (resp_max_size < MAX_UDP_PAYLOAD) {
		resp_max_size = MAX_UDP_PAYLOAD;
	}

	ret = knot_ns_prepare_response(query, resp, resp_max_size);
	if (ret != KNOT_EOK) {
		return KNOT_ERROR;
	}

	dbg_ns_verb("Query - parsed: %zu, total wire size: %zu\n",
	            query->parsed, query->size);
	dbg_ns_detail("Opt RR: version: %d, payload: %d\n",
	              query->opt_rr.version, query->opt_rr.payload);
	dbg_ns_detail("EDNS supported in query: %d\n",
	              knot_query_edns_supported(query));

	// set the OPT RR to the response
	if (knot_query_edns_supported(query)) {
		ret = knot_response_add_opt(*resp, nameserver->opt_rr, 1,
		                            knot_query_nsid_requested(query));
		if (ret != KNOT_EOK) {
			dbg_ns("Failed to set OPT RR to the response"
			       ": %s\n", knot_strerror(ret));
		} else {
			// copy the DO bit from the query
			if (knot_query_dnssec_requested(query)) {
				knot_edns_set_do(&(*resp)->opt_rr);
			}
		}
	}

	dbg_ns_verb("Response max size: %zu\n", (*resp)->max_size);

	// search for zone only for IN and ANY classes
	uint16_t qclass = knot_packet_qclass(*resp);
	if (qclass != KNOT_CLASS_IN && qclass != KNOT_CLASS_ANY)
		return KNOT_EOK;

	const knot_dname_t *qname = knot_packet_qname(*resp);
	assert(qname != NULL);

	uint16_t qtype = knot_packet_qtype(*resp);
dbg_ns_exec_verb(
	char *name_str = knot_dname_to_str(qname);
	dbg_ns_verb("Trying to find zone for QNAME %s\n", name_str);
	free(name_str);
);
	// find zone in which to search for the name
	knot_zonedb_t *zonedb = rcu_dereference(nameserver->zone_db);
	*zone = ns_get_zone_for_qname(zonedb, qname, qtype);

	/* Assign zone to packets. */
	query->zone = *zone;
	(*resp)->zone = *zone;

	return KNOT_EOK;
}

/*----------------------------------------------------------------------------*/

int knot_ns_prep_update_response(knot_nameserver_t *nameserver,
                                 knot_packet_t *query, knot_packet_t **resp,
                                 knot_zone_t **zone, size_t max_size)
{
	dbg_ns_verb("knot_ns_prep_update_response()\n");

	if (nameserver == NULL || query == NULL || resp == NULL
	    || zone == NULL) {
		return KNOT_EINVAL;
	}

	// first, parse the rest of the packet
	assert(knot_packet_is_query(query));
	dbg_ns_verb("Query - parsed: %zu, total wire size: %zu\n",
	            knot_packet_parsed(query), knot_packet_size(query));
	int ret;

	ret = knot_packet_parse_rest(query, 0);
	if (ret != KNOT_EOK) {
		dbg_ns("Failed to parse rest of the query: %s.\n",
		       knot_strerror(ret));
		return ret;
	}

	/*
	 * Semantic checks
	 *
	 * Check the QDCOUNT and in case of anything but 1 send back
	 * FORMERR
	 */
	if (knot_packet_qdcount(query) != 1) {
		dbg_ns("QDCOUNT != 1. Reply FORMERR.\n");
		return KNOT_EMALF;
	}

	/*
	 * Check what is in the Additional section. Only OPT and TSIG are
	 * allowed. TSIG must be the last record if present.
	 */
	/*! \todo Put to separate function - used in prep_normal_response(). */
	if (knot_packet_arcount(query) > 0) {
		int ok = 0;
		const knot_rrset_t *add1 =
		                knot_packet_additional_rrset(query, 0);
		if (knot_packet_additional_rrset_count(query) == 1
		    && (knot_rrset_type(add1) == KNOT_RRTYPE_OPT
		        || knot_rrset_type(add1) == KNOT_RRTYPE_TSIG)) {
			ok = 1;
		} else if (knot_packet_additional_rrset_count(query) == 2) {
			const knot_rrset_t *add2 =
			                knot_packet_additional_rrset(query, 1);
			if (knot_rrset_type(add1) == KNOT_RRTYPE_OPT
			    && knot_rrset_type(add2) == KNOT_RRTYPE_TSIG) {
				ok = 1;
			}
		}

		if (!ok) {
			dbg_ns("Additional section malformed. Reply FORMERR\n");
			return KNOT_EMALF;
		}
	}

	size_t resp_max_size = 0;

	knot_packet_dump(query);

	/*! \todo Put to separate function - used in prep_normal_response(). */
	if (max_size > 0) {
		// if TCP is used, buffer size is the only constraint
		assert(max_size > 0);
		resp_max_size = max_size;
	} else if (knot_query_edns_supported(query)) {
		assert(max_size == 0);
		if (knot_edns_get_payload(&query->opt_rr) <
		    knot_edns_get_payload(nameserver->opt_rr)) {
			resp_max_size = knot_edns_get_payload(&query->opt_rr);
		} else {
			resp_max_size = knot_edns_get_payload(
						nameserver->opt_rr);
		}
	}

	if (resp_max_size < MAX_UDP_PAYLOAD) {
		resp_max_size = MAX_UDP_PAYLOAD;
	}

	ret = knot_ns_prepare_response(query, resp, resp_max_size);
	if (ret != KNOT_EOK) {
		return KNOT_ERROR;
	}

	dbg_ns_verb("Query - parsed: %zu, total wire size: %zu\n",
	            query->parsed, query->size);
	dbg_ns_detail("Opt RR: version: %d, payload: %d\n",
	              query->opt_rr.version, query->opt_rr.payload);

	// get the answer for the query
	knot_zonedb_t *zonedb = rcu_dereference(nameserver->zone_db);

	dbg_ns_detail("EDNS supported in query: %d\n",
	              knot_query_edns_supported(query));

	// set the OPT RR to the response
	if (knot_query_edns_supported(query)) {
		ret = knot_response_add_opt(*resp, nameserver->opt_rr, 1,
		                            knot_query_nsid_requested(query));
		if (ret != KNOT_EOK) {
			dbg_ns("Failed to set OPT RR to the response"
			       ": %s\n", knot_strerror(ret));
		} else {
			// copy the DO bit from the query
			if (knot_query_dnssec_requested(query)) {
				knot_edns_set_do(&(*resp)->opt_rr);
			}
		}
	}

	dbg_ns_verb("Response max size: %zu\n", (*resp)->max_size);

	const knot_dname_t *qname = knot_packet_qname(knot_packet_query(*resp));
	assert(qname != NULL);

//	uint16_t qtype = knot_packet_qtype(*resp);
dbg_ns_exec_verb(
	char *name_str = knot_dname_to_str(qname);
	dbg_ns_verb("Trying to find zone %s\n", name_str);
	free(name_str);
);
	// find zone
	*zone = knot_zonedb_find_zone(zonedb, qname);

	return KNOT_EOK;
}

/*----------------------------------------------------------------------------*/

int knot_ns_answer_normal(knot_nameserver_t *nameserver,
                          const knot_zone_t *zone, knot_packet_t *resp,
                          uint8_t *response_wire, size_t *rsize, int check_any)
{
	dbg_ns_verb("ns_answer_normal()\n");

	int ret = ns_answer(zone, resp, check_any);

	if (ret != 0) {
		// now only one type of error (SERVFAIL), later maybe more
		knot_ns_error_response_full(nameserver, resp,
		                            KNOT_RCODE_SERVFAIL,
		                            response_wire, rsize);
	} else {
		dbg_ns_verb("Created response packet.\n");
		//knot_response_dump(resp);
		knot_packet_dump(resp);

		// 4) Transform the packet into wire format
		if (ns_response_to_wire(resp, response_wire, rsize) != 0) {
			// send back SERVFAIL (as this is our problem)
			knot_ns_error_response_full(nameserver, resp,
			                            KNOT_RCODE_SERVFAIL,
			                            response_wire, rsize);
		}
	}

	dbg_ns_verb("Returning response with wire size %zu\n", *rsize);

	return KNOT_EOK;
}

/*----------------------------------------------------------------------------*/

int knot_ns_answer_ixfr_udp(knot_nameserver_t *nameserver,
                            const knot_zone_t *zone, knot_packet_t *resp,
                            uint8_t *response_wire, size_t *rsize)
{
	dbg_ns("ns_answer_ixfr_udp()\n");

	const knot_zone_contents_t *contents = knot_zone_contents(zone);

	// if no zone found, return REFUSED
	if (zone == NULL) {
		dbg_ns("No zone found.\n");
		knot_response_set_rcode(resp, KNOT_RCODE_REFUSED);
		return KNOT_EOK;
	} else if (contents == NULL) {
		dbg_ns("Zone expired or not bootstrapped. Reply SERVFAIL.\n");
		knot_response_set_rcode(resp, KNOT_RCODE_SERVFAIL);
		return KNOT_EOK;
	}

	const knot_node_t *apex = knot_zone_contents_apex(contents);
	assert(apex != NULL);
	knot_rrset_t *soa = knot_node_get_rrset(apex, KNOT_RRTYPE_SOA);

	// just put the SOA to the Answer section of the response and send back
	int ret = knot_response_add_rrset_answer(resp, soa, 1, 0, 0);
	if (ret != KNOT_EOK) {
		knot_ns_error_response_full(nameserver, resp,
		                            KNOT_RCODE_SERVFAIL,
		                            response_wire, rsize);
	}

	dbg_ns("Created response packet.\n");
	knot_packet_dump(resp);

	// Transform the packet into wire format
	if (ns_response_to_wire(resp, response_wire, rsize) != 0) {
		// send back SERVFAIL (as this is our problem)
		knot_ns_error_response_full(nameserver, resp,
		                            KNOT_RCODE_SERVFAIL,
		                            response_wire, rsize);
	}

	dbg_ns("Returning response with wire size %zu\n", *rsize);

	return KNOT_EOK;
}

/*----------------------------------------------------------------------------*/

int knot_ns_init_xfr(knot_nameserver_t *nameserver, knot_ns_xfr_t *xfr)
{
	dbg_ns("knot_ns_init_xfr()\n");

	int ret = 0;

	if (nameserver == NULL || xfr == NULL) {
		dbg_ns("Wrong parameters given to function ns_init_xfr()\n");
		/* Sending error was totally wrong. If nameserver or xfr were
		 * NULL, the ns_error_response() function would crash.
		 */
		return ret;
	}

	ret = knot_packet_parse_rest(xfr->query, 0);
	if (ret != KNOT_EOK) {
		dbg_ns("Failed to parse rest of the query: %s\n",
		       knot_strerror(ret));
		xfr->rcode = (ret == KNOT_EMALF) ? KNOT_RCODE_FORMERR
		                                 : KNOT_RCODE_SERVFAIL;
		return ret;
	}

dbg_ns_exec_verb(
	dbg_ns_verb("Parsed XFR query:\n");
	knot_packet_dump(xfr->query);
);

	knot_zonedb_t *zonedb = rcu_dereference(nameserver->zone_db);
	const knot_dname_t *qname = knot_packet_qname(xfr->query);

dbg_ns_exec_verb(
	char *name_str = knot_dname_to_str(qname);
	dbg_ns_verb("Trying to find zone with name %s\n", name_str);
	free(name_str);
);
	// find zone in which to search for the name
	knot_zone_t *zone = knot_zonedb_find_zone(zonedb, qname);

	// if no zone found, return NotAuth
	if (zone == NULL) {
		dbg_ns("No zone found.\n");
		xfr->rcode = KNOT_RCODE_NOTAUTH;
		return KNOT_ENOZONE;
	}

dbg_ns_exec(
	char *name2_str = knot_dname_to_str(qname);
	dbg_ns("Found zone for name %s\n", name2_str);
	free(name2_str);
);
	knot_zone_retain(zone);
	xfr->zone = zone;


	return KNOT_EOK;
}

int knot_ns_init_xfr_resp(knot_nameserver_t *nameserver, knot_ns_xfr_t *xfr)
{
	int ret = KNOT_EOK;
	knot_packet_t *resp = knot_packet_new_mm(&xfr->query->mm);
	if (resp == NULL) {
		dbg_ns("Failed to create packet structure.\n");
		/*! \todo xfr->wire is not NULL, will fail on assert! */
		knot_ns_error_response_from_query(nameserver, xfr->query,
		                                  KNOT_RCODE_SERVFAIL,
		                                  xfr->wire, &xfr->wire_size);
		ret = xfr->send(xfr->session, &xfr->addr, xfr->wire,
		                xfr->wire_size);
		return ret;
	}

	resp->wireformat = xfr->wire;
	resp->max_size = xfr->wire_size;

	ret = knot_response_init_from_query(resp, xfr->query);

	if (ret != KNOT_EOK) {
		dbg_ns("Failed to init response structure.\n");
		/*! \todo xfr->wire is not NULL, will fail on assert! */
		knot_ns_error_response_from_query(nameserver, xfr->query,
		                                  KNOT_RCODE_SERVFAIL,
		                                  xfr->wire, &xfr->wire_size);
		int res = xfr->send(xfr->session, &xfr->addr, xfr->wire,
		                    xfr->wire_size);
		knot_packet_free(&resp);
		return res;
	}

	xfr->response = resp;

	assert(knot_packet_qtype(xfr->response) == KNOT_RRTYPE_AXFR ||
	       knot_packet_qtype(xfr->response) == KNOT_RRTYPE_IXFR);
	return ret;
}

/*----------------------------------------------------------------------------*/

int ns_serial_compare(uint32_t s1, uint32_t s2)
{
	int32_t diff = ns_serial_difference(s1, s2);
	return (s1 == s2) /* s1 equal to s2 */
	        ? 0
	        :((diff >= 1 && diff < ((uint32_t)1 << 31))
	           ? 1	/* s1 larger than s2 */
	           : -1); /* s1 less than s2 */
}

/*----------------------------------------------------------------------------*/

int ns_ixfr_load_serials(const knot_ns_xfr_t *xfr, uint32_t *serial_from,
                         uint32_t *serial_to)
{
	if (xfr == NULL || xfr->zone == NULL || serial_from == NULL
	    || serial_to == NULL) {
		return KNOT_EINVAL;
	}

	const knot_zone_t *zone = xfr->zone;
	const knot_zone_contents_t *contents = knot_zone_contents(zone);
	if (!contents) {
		dbg_ns("Missing contents\n");
		return KNOT_EINVAL;
	}

	if (knot_zone_contents_apex(contents) == NULL) {
		dbg_ns("No apex.\n");
		return KNOT_EINVAL;
	}

	const knot_rrset_t *zone_soa =
		knot_node_rrset(knot_zone_contents_apex(contents),
		                  KNOT_RRTYPE_SOA);
	if (zone_soa == NULL) {
		dbg_ns("No SOA.\n");
		return KNOT_EINVAL;
	}

	if (knot_packet_nscount(xfr->query) < 1) {
		dbg_ns("No Authority record.\n");
		return KNOT_EMALF;
	}

	if (knot_packet_authority_rrset(xfr->query, 0) == NULL) {
		dbg_ns("Authority record missing.\n");
		return KNOT_ERROR;
	}

	// retrieve origin (xfr) serial and target (zone) serial
	*serial_to = knot_rdata_soa_serial(zone_soa);
	*serial_from =
		knot_rdata_soa_serial(knot_packet_authority_rrset(xfr->query, 0));

	return KNOT_EOK;
}

/*----------------------------------------------------------------------------*/

int knot_ns_xfr_send_error(const knot_nameserver_t *nameserver,
                           knot_ns_xfr_t *xfr, knot_rcode_t rcode)
{
	/*! \todo Handle TSIG errors differently. */
	knot_response_set_rcode(xfr->response, rcode);

	int ret = 0;
	if ((ret = ns_xfr_send_and_clear(xfr, 1)) != KNOT_EOK
	    || xfr->response == NULL) {
		size_t size = 0;
		knot_ns_error_response_from_query(nameserver, xfr->query,
		                                  KNOT_RCODE_SERVFAIL,
		                                  xfr->wire, &size);
		ret = xfr->send(xfr->session, &xfr->addr, xfr->wire, size);
	}

	return ret;
}

/*----------------------------------------------------------------------------*/

int knot_ns_answer_axfr(knot_nameserver_t *nameserver, knot_ns_xfr_t *xfr)
{
	if (xfr == NULL || nameserver == NULL || xfr->zone == NULL) {
		return KNOT_EINVAL;
	}

	rcu_read_lock();

	// take the contents and answer from them
	int ret = 0;
	knot_zone_contents_t *contents = knot_zone_get_contents(xfr->zone);
	if (!contents) {
		dbg_ns("AXFR failed on stub zone\n");
		knot_ns_xfr_send_error(nameserver, xfr, KNOT_RCODE_SERVFAIL);
		ret = xfr->send(xfr->session, &xfr->addr, xfr->wire,
				xfr->wire_size);
		rcu_read_unlock();
		knot_packet_free(&xfr->response);
		return ret;
	}

	/*
	 * The TSIG data should already be stored in 'xfr'.
	 * Now just count the expected size of the TSIG RR and save it
	 * to the response structure.
	 */

	/*! \todo [TSIG] Get the TSIG size from some API function. */
	if (xfr->tsig_size > 0) {
		dbg_ns_verb("Setting TSIG size in packet: %zu\n",
		            xfr->tsig_size);
		knot_packet_set_tsig_size(xfr->response, xfr->tsig_size);
	}

	ret = ns_axfr_from_zone(contents, xfr);

	/*! \todo Somehow distinguish when it makes sense to send the SERVFAIL
	 *        and when it does not. E.g. if there was problem in sending
	 *        packet, it will probably fail when sending the SERVFAIL also.
	 */
	if (ret < 0 && ret != KNOT_ECONN) {
		dbg_ns("AXFR failed, sending SERVFAIL.\n");
		// now only one type of error (SERVFAIL), later maybe more
		/*! \todo #2176 This should send error response every time. */
		knot_ns_xfr_send_error(nameserver, xfr, KNOT_RCODE_SERVFAIL);
	} else if (ret > 0) {
		ret = KNOT_ERROR;
	}

	rcu_read_unlock();

	knot_packet_free(&xfr->response);

	return ret;
}

/*----------------------------------------------------------------------------*/

int knot_ns_answer_ixfr(knot_nameserver_t *nameserver, knot_ns_xfr_t *xfr)
{
	if (nameserver == NULL || xfr == NULL || xfr->zone == NULL
	    || xfr->response == NULL) {
		return KNOT_EINVAL;
	}

	// parse rest of the packet (we need the Authority record)
	int ret = knot_packet_parse_rest(xfr->query, 0);
	if (ret != KNOT_EOK) {
		dbg_ns("Failed to parse rest of the packet: %s. "
		       "Reply FORMERR.\n", knot_strerror(ret));
		knot_ns_xfr_send_error(nameserver, xfr, KNOT_RCODE_FORMERR);
		knot_packet_free(&xfr->response);
		return ret;
	}

	// check if the zone has contents
	if (knot_zone_contents(xfr->zone) == NULL) {
		dbg_ns("Zone expired or not bootstrapped. Reply SERVFAIL.\n");
		ret = knot_ns_xfr_send_error(nameserver, xfr, KNOT_RCODE_SERVFAIL);
		knot_packet_free(&xfr->response);
		return ret;
	}

	/*
	 * The TSIG data should already be stored in 'xfr'.
	 * Now just count the expected size of the TSIG RR and save it
	 * to the response structure. This should be optional, only if
	 * the request contained TSIG, i.e. if there is the data in 'xfr'.
	 */

	/*! \todo [TSIG] Get the TSIG size from some API function. */
	if (xfr->tsig_size > 0) {
		knot_packet_set_tsig_size(xfr->response, xfr->tsig_size);
	}

	ret = ns_ixfr(xfr);

	knot_packet_free(&xfr->response);

	return ret;
}

/*----------------------------------------------------------------------------*/

int knot_ns_process_axfrin(knot_nameserver_t *nameserver, knot_ns_xfr_t *xfr)
{
	/*
	 * Here we assume that 'xfr' contains TSIG information
	 * and the digest of the query sent to the master or the previous
	 * digest.
	 */

	dbg_ns("ns_process_axfrin: incoming packet, wire size: %zu\n",
	       xfr->wire_size);
	int ret = xfrin_process_axfr_packet(xfr);

	if (ret > 0) { // transfer finished
		dbg_ns("ns_process_axfrin: AXFR finished, zone created.\n");

		gettimeofday(&xfr->t_end, NULL);

		/*
		 * Adjust zone so that node count is set properly and nodes are
		 * marked authoritative / delegation point.
		 */
		xfrin_constructed_zone_t *constr_zone =
				(xfrin_constructed_zone_t *)xfr->data;
		knot_zone_contents_t *zone = constr_zone->contents;
		assert(zone != NULL);
		log_zone_info("%s Serial %u -> %u\n", xfr->msg,
		              knot_zone_serial(knot_zone_contents(xfr->zone)),
		              knot_zone_serial(zone));

		dbg_ns_verb("ns_process_axfrin: adjusting zone.\n");
		int rc = knot_zone_contents_adjust(zone, NULL, NULL, 0);
		if (rc != KNOT_EOK)
			return rc;
		rc = knot_zone_connect_nsec_nodes(zone);
		if (rc != KNOT_EOK)
			return rc;

		// save the zone contents to the xfr->data
		xfr->new_contents = zone;
		xfr->flags |= XFR_FLAG_AXFR_FINISHED;

		assert(zone->nsec3_nodes != NULL);

		// free the structure used for processing XFR
		assert(constr_zone->rrsigs == NULL);
		free(constr_zone);

		// check zone integrity
dbg_ns_exec_verb(
		int errs = knot_zone_contents_integrity_check(zone);
		dbg_ns_verb("Zone integrity check: %d errors.\n", errs);
);
	}

	/*! \todo In case of error, shouldn't the zone be destroyed here? */

	return ret;
}

/*----------------------------------------------------------------------------*/

int knot_ns_switch_zone(knot_nameserver_t *nameserver,
                          knot_ns_xfr_t *xfr)
{
	if (xfr == NULL || nameserver == NULL || xfr->new_contents == NULL) {
		return KNOT_EINVAL;
	}

	knot_zone_contents_t *zone = (knot_zone_contents_t *)xfr->new_contents;

	dbg_ns("Replacing zone by new one: %p\n", zone);
	if (zone == NULL) {
		dbg_ns("No new zone!\n");
		return KNOT_ENOZONE;
	}

	/* Zone must not be looked-up from server, as it may be a different zone if
	 * a reload occurs when transfer is pending. */
	knot_zone_t *z = xfr->zone;
	if (z == NULL) {
		char *name = knot_dname_to_str(knot_node_owner(
				knot_zone_contents_apex(zone)));
		dbg_ns("Failed to replace zone %s, old zone "
		       "not found\n", name);
		free(name);

		return KNOT_ENOZONE;
	} else {
		zone->zone = z;
	}

	int ret = xfrin_switch_zone(z, zone, xfr->type);

dbg_ns_exec_verb(
	dbg_ns_verb("Zone db contents: (zone count: %zu)\n",
	            nameserver->zone_db->zone_count);

	/* Warning: may not show updated zone if updated zone that is already
	 *          discarded from zone db (reload with pending transfer). */
	const knot_zone_t **zones = knot_zonedb_zones(nameserver->zone_db);
	for (int i = 0; i < knot_zonedb_zone_count
	     (nameserver->zone_db); i++) {
		dbg_ns_verb("%d. zone: %p\n", i, zones[i]);
		char *name = knot_dname_to_str(zones[i]->name);
		dbg_ns_verb("    zone name: %s\n", name);
		free(name);
	}
	free(zones);
);

	return ret;
}

/*----------------------------------------------------------------------------*/

int knot_ns_process_ixfrin(knot_nameserver_t *nameserver,
                             knot_ns_xfr_t *xfr)
{
	dbg_ns("ns_process_ixfrin: incoming packet\n");

	/*
	 * [TSIG] Here we assume that 'xfr' contains TSIG information
	 * and the digest of the query sent to the master or the previous
	 * digest.
	 */
	int ret = xfrin_process_ixfr_packet(xfr);

	if (ret == XFRIN_RES_FALLBACK) {
		dbg_ns("ns_process_ixfrin: Fallback to AXFR.\n");
		ret = KNOT_ENOIXFR;
	}

	if (ret < 0) {
		knot_packet_free(&xfr->query);
		return ret;
	} else if (ret > 0) {
		dbg_ns("ns_process_ixfrin: IXFR finished\n");
		gettimeofday(&xfr->t_end, NULL);

		knot_changesets_t *chgsets = (knot_changesets_t *)xfr->data;
		if (chgsets == NULL || chgsets->first_soa == NULL) {
			// nothing to be done??
			dbg_ns("No changesets created for incoming IXFR!\n");
			return ret;
		}

		// find zone associated with the changesets
		/* Must not search for the zone in zonedb as it may fetch a
		 * different zone than the one the transfer started on. */
		knot_zone_t *zone = xfr->zone;
		if (zone == NULL) {
			dbg_ns("No zone found for incoming IXFR!\n");
			knot_changesets_free(
				(knot_changesets_t **)(&xfr->data));
			return KNOT_ENOZONE;
		}

		switch (ret) {
		case XFRIN_RES_COMPLETE:
			break;
		case XFRIN_RES_SOA_ONLY: {
			// compare the SERIAL from the changeset with the zone's
			// serial
			const knot_node_t *apex = knot_zone_contents_apex(
					knot_zone_contents(zone));
			if (apex == NULL) {
				return KNOT_ERROR;
			}

			const knot_rrset_t *zone_soa = knot_node_rrset(
					apex, KNOT_RRTYPE_SOA);
			if (zone_soa == NULL) {
				return KNOT_ERROR;
			}

			if (ns_serial_compare(
			      knot_rdata_soa_serial(chgsets->first_soa),
			      knot_rdata_soa_serial(zone_soa))
			    > 0) {
				if ((xfr->flags & XFR_FLAG_UDP) != 0) {
					// IXFR over UDP
					dbg_ns("Update did not fit.\n");
					return KNOT_EIXFRSPACE;
				} else {
					// fallback to AXFR
					dbg_ns("ns_process_ixfrin: "
					       "Fallback to AXFR.\n");
					knot_changesets_free(
					      (knot_changesets_t **)&xfr->data);
					knot_packet_free(&xfr->query);
					return KNOT_ENOIXFR;
				}

			} else {
				// free changesets
				dbg_ns("No update needed.\n");
				knot_changesets_free(
					(knot_changesets_t **)(&xfr->data));
				return KNOT_ENOXFR;
			}
		} break;
		}
	}

	/*! \todo In case of error, shouldn't the zone be destroyed here? */

	return ret;
}

/*----------------------------------------------------------------------------*/
/*
 * The given query is already fully parsed. But the parameter contains an
 * already prepared response structure.
 *
 * This function should process the contents, prepare prerequisities, prepare
 * changeset and return to the caller.
 */
int knot_ns_process_update(const knot_packet_t *query,
                           const knot_zone_contents_t *zone,
                           knot_changeset_t *changeset, knot_rcode_t *rcode)
{
	assert(knot_packet_is_query(query));

	dbg_ns("Processing Dynamic Update.\n");

	*rcode = KNOT_RCODE_NOERROR;

	// 1) Check zone
	// Already done
//	dbg_ns_verb("Checking zone for DDNS.\n");
//	int ret = knot_ddns_check_zone(zone, query, rcode);
//	if (ret != KNOT_EOK) {
//		dbg_ns("Failed to check zone for update: "
//		       "%s.\n", knot_strerror(ret));
//		return ret;
//	}

	// 2) Convert prerequisities
	// Already done
//	dbg_ns_verb("Processing prerequisities.\n");
//	knot_ddns_prereq_t *prereqs = NULL;
//	int ret = knot_ddns_process_prereqs(query, &prereqs, rcode);
//	if (ret != KNOT_EOK) {
//		dbg_ns("Failed to check zone for update: "
//		       "%s.\n", knot_strerror(ret));
//		return ret;
//	}

//	assert(prereqs != NULL);

	// 3) Check prerequisities
	/*! \todo Somehow ensure the zone will not be changed until the update
	 *        is finished.
	 */
	// Already done
//	dbg_ns_verb("Checking prerequisities.\n");
//	ret = knot_ddns_check_prereqs(zone, &prereqs, rcode);
//	if (ret != KNOT_EOK) {
//		knot_ddns_prereqs_free(&prereqs);
//		dbg_ns("Failed to check zone for update: "
//		       "%s.\n", knot_strerror(ret));
//		return ret;
//	}

	// 4) Convert update to changeset
	dbg_ns_verb("Converting UPDATE packet to changeset.\n");
	int ret = knot_ddns_process_update(zone, query, changeset, rcode);
	if (ret != KNOT_EOK) {
		dbg_ns("Failed to check zone for update: "
		       "%s.\n", knot_strerror(ret));
		return ret;
	}

	assert(changeset != NULL);

	// Done in zones.c
//	knot_ddns_prereqs_free(&prereqs);
	return ret;
}

/*----------------------------------------------------------------------------*/
/*
 * This function should:
 * 1) Create zone shallow copy and the changes structure.
 * 2) Call knot_ddns_process_update2().
 *    - If something went bad, call xfrin_rollback_update() and return an error.
 *    - If everything went OK, continue.
 * 3) Finalize the updated zone.
 *
 * NOTE: Mostly copied from xfrin_apply_changesets(). Should be refactored in
 *       order to get rid of duplicate code.
 */
int knot_ns_process_update2(const knot_packet_t *query,
                            knot_zone_contents_t *old_contents,
                            knot_zone_contents_t **new_contents,
                            knot_changesets_t *chgs, knot_rcode_t *rcode)
{
	/*! \todo Implement. */
	if (query == NULL || old_contents == NULL || chgs == NULL ||
	    EMPTY_LIST(chgs->sets) || new_contents == NULL || rcode == NULL) {
		return KNOT_EINVAL;
	}

	dbg_ns("Applying UPDATE to zone...\n");

	/* 1) Create zone shallow copy. */
	dbg_ns_verb("Creating shallow copy of the zone...\n");
	knot_zone_contents_t *contents_copy = NULL;
	int ret = xfrin_prepare_zone_copy(old_contents, &contents_copy);
	if (ret != KNOT_EOK) {
		dbg_ns("Failed to prepare zone copy: %s\n",
		          knot_strerror(ret));
		*rcode = KNOT_RCODE_SERVFAIL;
		return ret;
	}

	/* 2) Apply the UPDATE and create changesets. */
	dbg_ns_verb("Applying the UPDATE and creating changeset...\n");
	ret = knot_ddns_process_update2(contents_copy, query,
	                                (knot_changeset_t *)(HEAD(chgs->sets)),
	                                chgs->changes, rcode);
	if (ret != KNOT_EOK) {
		dbg_ns("Failed to apply UPDATE to the zone copy or no update"
		       " made: %s\n", (ret < 0) ? knot_strerror(ret)
		                                : "No change made.");
		xfrin_rollback_update(old_contents, &contents_copy, chgs->changes);
		return ret;
	}

	dbg_ns_verb("Finalizing updated zone...\n");
	ret = xfrin_finalize_updated_zone(contents_copy, chgs->changes);
	if (ret != KNOT_EOK) {
		dbg_ns("Failed to finalize updated zone: %s\n",
		       knot_strerror(ret));
		xfrin_rollback_update(old_contents, &contents_copy, chgs->changes);
		*rcode = (ret == KNOT_EMALF) ? KNOT_RCODE_FORMERR
		                             : KNOT_RCODE_SERVFAIL;
		return ret;
	}

	*new_contents = contents_copy;

	return KNOT_EOK;
}

/*----------------------------------------------------------------------------*/

int knot_ns_create_forward_query(const knot_packet_t *query,
                                 uint8_t *query_wire, size_t *size)
{
	/* Forward UPDATE query:
	 * assign a new packet id
	 */
	int ret = KNOT_EOK;
	if (knot_packet_size(query) > *size) {
		return KNOT_ESPACE;
	}

	memcpy(query_wire, knot_packet_wireformat(query),
	       knot_packet_size(query));
	*size = knot_packet_size(query);
	knot_wire_set_id(query_wire, knot_random_id());

	return ret;
}

/*----------------------------------------------------------------------------*/

int knot_ns_process_forward_response(const knot_packet_t *response,
                                     uint16_t original_id,
                                     uint8_t *response_wire, size_t *size)
{
	// just copy the wireformat of the response and set the original ID

	if (knot_packet_size(response) > *size) {
		return KNOT_ESPACE;
	}

	memcpy(response_wire, knot_packet_wireformat(response),
	       knot_packet_size(response));
	*size = knot_packet_size(response);

	knot_wire_set_id(response_wire, original_id);

	return KNOT_EOK;
}

/*----------------------------------------------------------------------------*/

void *knot_ns_data(knot_nameserver_t *nameserver)
{
	return nameserver->data;
}

/*----------------------------------------------------------------------------*/

void *knot_ns_get_data(knot_nameserver_t *nameserver)
{
	return nameserver->data;
}

/*----------------------------------------------------------------------------*/

void knot_ns_set_data(knot_nameserver_t *nameserver, void *data)
{
	nameserver->data = data;
}

/*----------------------------------------------------------------------------*/

void knot_ns_destroy(knot_nameserver_t **nameserver)
{
	synchronize_rcu();

	free((*nameserver)->err_response);
	if ((*nameserver)->opt_rr != NULL) {
		knot_edns_free(&(*nameserver)->opt_rr);
	}

	// destroy the zone db
	knot_zonedb_deep_free(&(*nameserver)->zone_db);

	free(*nameserver);
	*nameserver = NULL;
}<|MERGE_RESOLUTION|>--- conflicted
+++ resolved
@@ -37,11 +37,8 @@
 #include "updates/changesets.h"
 #include "updates/ddns.h"
 #include "tsig-op.h"
-<<<<<<< HEAD
 #include "libknot/rdata.h"
-=======
 #include "libknot/dnssec/zone-nsec.h"
->>>>>>> e38adfe6
 
 /*----------------------------------------------------------------------------*/
 
@@ -2059,7 +2056,7 @@
 	if (ret != KNOT_EOK) {
 		return ret;
 	}
-#warning This is probably not correct and doesn't check length. Should be checked on synthesis.
+#warning "This is probably not correct and doesn't check length. Should be checked on synthesis."
 	if (ns_dname_is_too_long(dname_rrset, *qname)) {
 		knot_response_set_rcode(resp, KNOT_RCODE_YXDOMAIN);
 		return KNOT_EOK;
