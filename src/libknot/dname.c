--- conflicted
+++ resolved
@@ -139,20 +139,8 @@
 
 knot_dname_t *knot_dname_copy(const knot_dname_t *name)
 {
-<<<<<<< HEAD
-	knot_dname_t *dname = NULL;
-
-	if (size == 0 || name[size - 1] != '.') {
-		char *fqdn = strcdup(name, ".");
-		dname = knot_dname_new_from_str(fqdn, size + 1, node);
-		free(fqdn);
-	} else {
-		dname = knot_dname_new_from_str(name, size, node);
-	}
-=======
 	if (name == NULL)
 		return NULL;
->>>>>>> fd350ea1
 
 	return knot_dname_copy_part(name, knot_dname_size(name));
 }
