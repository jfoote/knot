--- conflicted
+++ resolved
@@ -1024,21 +1024,6 @@
 				}
 				offset += txt_size + 1;
 			}
-<<<<<<< HEAD
-			
-			/* Dname remaining. No need to note read size. */
-			knot_dname_t *dname =
-				knot_dname_parse_from_wire(
-					wire, pos, total_size, NULL, NULL);
-			if (dname == NULL) {
-				return KNOT_ERROR;
-			}
-			*((knot_dname_t **)rdata_buffer + offset) = dname;
-			offset += sizeof(knot_dname_t *);
-			
-			/* [code-review] 'parsed' is not updated, is it ok? */
-=======
->>>>>>> 2118a3ea
 		}
 	}
 	
