--- conflicted
+++ resolved
@@ -646,13 +646,8 @@
      }
 
      if (fqdn != NULL && !conf_key_exists(scanner, fqdn)) {
-<<<<<<< HEAD
          knot_dname_t *dname = knot_dname_from_str(fqdn, fqdnl);
 	 if (!dname) {
-=======
-         knot_dname_t *dname = knot_dname_new_from_str(fqdn, fqdnl, 0);
-         if (!dname) {
->>>>>>> 70e4b589
              cf_error(scanner, "key name '%s' not in valid domain name format",
                       fqdn);
          } else {
