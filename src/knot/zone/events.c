/*  Copyright (C) 2014 CZ.NIC, z.s.p.o. <knot-dns@labs.nic.cz>

    This program is free software: you can redistribute it and/or modify
    it under the terms of the GNU General Public License as published by
    the Free Software Foundation, either version 3 of the License, or
    (at your option) any later version.

    This program is distributed in the hope that it will be useful,
    but WITHOUT ANY WARRANTY; without even the implied warranty of
    MERCHANTABILITY or FITNESS FOR A PARTICULAR PURPOSE.  See the
    GNU General Public License for more details.

    You should have received a copy of the GNU General Public License
    along with this program.  If not, see <http://www.gnu.org/licenses/>.
*/

#include <assert.h>
#include <time.h>

#include "common/evsched.h"
#include "common/mempool.h"
#include "knot/server/server.h"
#include "knot/server/udp-handler.h"
#include "knot/server/tcp-handler.h"
#include "knot/updates/changesets.h"
#include "knot/dnssec/zone-events.h"
#include "knot/worker/pool.h"
#include "knot/zone/events.h"
#include "knot/zone/zone.h"
#include "knot/zone/zone-load.h"
#include "knot/zone/zonefile.h"
#include "libknot/rrtype/soa.h"
#include "libknot/dnssec/random.h"
#include "knot/nameserver/internet.h"
#include "knot/nameserver/update.h"
#include "knot/nameserver/notify.h"
#include "knot/nameserver/requestor.h"
#include "knot/nameserver/tsig_ctx.h"
#include "knot/nameserver/process_answer.h"

/* ------------------------- internal timers -------------------------------- */

#define ZONE_EVENT_IMMEDIATE 1 /* Fast-track to worker queue. */

/* ------------------------- bootstrap timer logic -------------------------- */

#define BOOTSTRAP_RETRY (30) /*!< Interval between AXFR bootstrap retries. */
#define BOOTSTRAP_MAXTIME (24*60*60) /*!< Maximum AXFR retry cap of 24 hours. */

/*! \brief Progressive bootstrap retry timer. */
static uint32_t bootstrap_next(uint32_t timer)
{
	timer *= 2;
	timer += knot_random_uint32_t() % BOOTSTRAP_RETRY;
	if (timer > BOOTSTRAP_MAXTIME) {
		timer = BOOTSTRAP_MAXTIME;
	}
	return timer;
}

/* ------------------------- zone query requesting -------------------------- */

/*! \brief Zone event logging. */
#define ZONE_QUERY_LOG(severity, zone, remote, what, msg...) \
	NS_PROC_LOG(severity, LOG_ZONE, &remote->addr, zone->conf->name, \
	            what " of '%s' with '%s': ", msg)

/*! \brief Create zone query packet. */
static knot_pkt_t *zone_query(const zone_t *zone, uint16_t qtype, mm_ctx_t *mm)
{
	knot_pkt_t *pkt = knot_pkt_new(NULL, KNOT_WIRE_MAX_PKTSIZE, mm);
	if (pkt == NULL) {
		return NULL;
	}

	knot_wire_set_id(pkt->wire, knot_random_uint16_t());
	knot_wire_set_aa(pkt->wire);
	knot_pkt_put_question(pkt, zone->name, KNOT_CLASS_IN, qtype);

	return pkt;
}

/*!
 * \brief Create a zone event query, send it, wait for the response and process it.
 *
 * \note Everything in this function is executed synchronously, returns when
 *       the query processing is either complete or an error occurs.
 */
static int zone_query_execute(zone_t *zone, uint16_t pkt_type, const conf_iface_t *remote)
{
	uint16_t query_type = KNOT_RRTYPE_SOA;
	uint16_t opcode = KNOT_OPCODE_QUERY;
	switch(pkt_type) {
	case KNOT_QUERY_AXFR: query_type = KNOT_RRTYPE_AXFR; break;
	case KNOT_QUERY_IXFR: query_type = KNOT_RRTYPE_IXFR; break;
	case KNOT_QUERY_NOTIFY: opcode = KNOT_OPCODE_NOTIFY; break;
	}

	/* Create a memory pool for this task. */
	int ret = KNOT_EOK;
	mm_ctx_t mm;
	mm_ctx_mempool(&mm, DEFAULT_BLKSIZE);

	/* Create a query message. */
	knot_pkt_t *query = zone_query(zone, query_type, &mm);
	if (query == NULL) {
		return KNOT_ENOMEM;
	}
	knot_wire_set_opcode(query->wire, opcode);

	/* Put current SOA in authority (optional). */
	zone_contents_t *contents = zone->contents;
	if (pkt_type == KNOT_QUERY_IXFR || pkt_type == KNOT_QUERY_NOTIFY) {
		knot_pkt_begin(query, KNOT_AUTHORITY);
		knot_rrset_t soa_rr = node_rrset(contents->apex, KNOT_RRTYPE_SOA);
		knot_pkt_put(query, COMPR_HINT_QNAME, &soa_rr, 0);
	}

	/* Create requestor instance. */
	struct requestor re;
	requestor_init(&re, NS_PROC_ANSWER, &mm);

	/* Answer processing parameters. */
	struct process_answer_param param = { 0 };
	param.zone = zone;
	param.query = query;
	param.remote = &remote->addr;
	tsig_init(&param.tsig_ctx, remote->key);

	ret = tsig_sign_packet(&param.tsig_ctx, query);
	if (ret != KNOT_EOK) {
		goto fail;
	}

	/* Create a request. */
	struct request *req = requestor_make(&re, remote, query);
	if (req == NULL) {
		ret = KNOT_ENOMEM;
		goto fail;
	}

	/* Send the queries and process responses. */
	ret = requestor_enqueue(&re, req, &param);
	if (ret == KNOT_EOK) {
		struct timeval tv = { conf()->max_conn_reply, 0 };
		ret = requestor_exec(&re, &tv);
	}

fail:
	/* Cleanup. */
	tsig_cleanup(&param.tsig_ctx);
	requestor_clear(&re);
	mp_delete(mm.ctx);

	return ret;
}

/* @note Module specific, expects some variables set. */
#define ZONE_XFER_LOG(severity, pkt_type, msg...) \
	if (pkt_type == KNOT_QUERY_AXFR) { \
		ZONE_QUERY_LOG(severity, zone, master, "AXFR", msg); \
	} else { \
		ZONE_QUERY_LOG(severity, zone, master, "IXFR", msg); \
	}

/*! \brief Execute zone transfer request. */
static int zone_query_transfer(zone_t *zone, const conf_iface_t *master, uint16_t pkt_type)
{
	assert(zone);
	assert(master);

	int ret = zone_query_execute(zone, pkt_type, master);
	if (ret != KNOT_EOK) {
		/* IXFR failed, revert to AXFR. */
		if (pkt_type == KNOT_QUERY_IXFR) {
			ZONE_XFER_LOG(LOG_NOTICE, pkt_type, "Fallback to AXFR.");
			return zone_query_transfer(zone, master, KNOT_QUERY_AXFR);
		}

		/* Log connection errors. */
		ZONE_XFER_LOG(LOG_ERR, pkt_type, "%s", knot_strerror(ret));
	}

	return ret;
}

#undef ZONE_XFER_LOG

/*!
 * \todo Separate signing from zone loading and drop this function.
 *
 * DNSSEC signing is planned from two places - after zone loading and after
 * successful resign. This function just logs the message and reschedules the
 * DNSSEC timer.
 *
 * I would rather see the invocation of the signing from event_dnssec()
 * function. This would require to split refresh event to zone load and zone
 * publishing.
 */
static void schedule_dnssec(zone_t *zone, time_t refresh_at)
{
	// log a message

	char time_str[64] = { 0 };
	struct tm time_gm = { 0 };
	localtime_r(&refresh_at, &time_gm);
	strftime(time_str, sizeof(time_str), KNOT_LOG_TIME_FORMAT, &time_gm);
	log_zone_info("DNSSEC: Zone %s - Next event on %s.\n",
	              zone->conf->name, time_str);

	// schedule

	zone_events_schedule_at(zone, ZONE_EVENT_DNSSEC, refresh_at);
}

/* -- zone events handling callbacks --------------------------------------- */

/*! \brief Fetch SOA expire timer and add a timeout grace period. */
static uint32_t soa_graceful_expire(const knot_rdataset_t *soa)
{
	// Allow for timeouts.  Otherwise zones with very short
	// expiry may expire before the timeout is reached.
	return knot_soa_expire(soa) + 2 * conf()->max_conn_idle;
}

typedef int (*zone_event_cb)(zone_t *zone);

static int event_reload(zone_t *zone)
{
	assert(zone);

	/* Take zone file mtime and load it. */
	time_t mtime = zonefile_mtime(zone->conf->file);
	uint32_t dnssec_refresh = time(NULL);
	conf_zone_t *zone_config = zone->conf;
	zone_contents_t *contents = zone_load_contents(zone_config);
	if (!contents) {
		return KNOT_ERROR;
	}

	/* Store zonefile serial and apply changes from the journal. */
	zone->zonefile_serial = zone_contents_serial(contents);
	int result = zone_load_journal(contents, zone_config);
	if (result != KNOT_EOK) {
		goto fail;
	}

	/* Post load actions - calculate delta, sign with DNSSEC... */
	/*! \todo issue #242 dnssec signing should occur in the special event */
	result = zone_load_post(contents, zone, &dnssec_refresh);
	if (result != KNOT_EOK) {
		if (result == KNOT_ESPACE) {
			log_zone_error("Zone '%s' journal size is too small to fit the changes.\n",
			               zone_config->name);
		} else {
			log_zone_error("Zone '%s' failed to store changes in the journal - %s\n",
			               zone_config->name, knot_strerror(result));
		}
		goto fail;
	}

	/* Check zone contents consistency. */
	result = zone_load_check(contents, zone_config);
	if (result != KNOT_EOK) {
		goto fail;
	}

	/* Everything went alright, switch the contents. */
	zone->zonefile_mtime = mtime;
	zone_contents_t *old = zone_switch_contents(zone, contents);
	uint32_t old_serial = zone_contents_serial(old);
	if (old != NULL) {
		synchronize_rcu();
		zone_contents_deep_free(&old);
	}

<<<<<<< HEAD
	/* Schedule notify, expire and refresh after load. */
=======
	/* Schedule notify and refresh after load. */
>>>>>>> ff23ec47
	if (zone_master(zone)) {
		zone_events_schedule(zone, ZONE_EVENT_REFRESH, ZONE_EVENT_NOW);
		const knot_rdataset_t *soa = node_rdataset(contents->apex, KNOT_RRTYPE_SOA);
		zone_events_schedule(zone, ZONE_EVENT_EXPIRE, soa_graceful_expire(soa));
	}
	if (!zone_contents_is_empty(contents)) {
		zone_events_schedule(zone, ZONE_EVENT_NOTIFY, ZONE_EVENT_NOW);
		zone->bootstrap_retry = ZONE_EVENT_NOW;
	}

	/* Schedule zone resign. */
	if (zone->conf->dnssec_enable) {
		schedule_dnssec(zone, dnssec_refresh);
	}

	/* Periodic execution. */
	zone_events_schedule(zone, ZONE_EVENT_FLUSH, zone_config->dbsync_timeout);

	uint32_t current_serial = zone_contents_serial(zone->contents);
	log_zone_info("Zone '%s' loaded (%u -> %u).\n", zone_config->name,
	              old_serial, current_serial);
	return KNOT_EOK;

fail:
	zone_contents_deep_free(&contents);
	return result;
}

static int event_refresh(zone_t *zone)
{
	assert(zone);

	zone_contents_t *contents = zone->contents;
	if (zone_contents_is_empty(contents)) {
		/* No contents, schedule retransfer now. */
		zone_events_schedule(zone, ZONE_EVENT_XFER, ZONE_EVENT_NOW);
		return KNOT_EOK;
	}

	const conf_iface_t *master = zone_master(zone);
	assert(master);

	int ret = zone_query_execute(zone, KNOT_QUERY_NORMAL, master);

	const knot_rdataset_t *soa = node_rdataset(contents->apex, KNOT_RRTYPE_SOA);
	if (ret != KNOT_EOK) {
		/* Log connection errors. */
		ZONE_QUERY_LOG(LOG_ERR, zone, master, "SOA query", "%s", knot_strerror(ret));
		/* Rotate masters if current failed. */
		zone_master_rotate(zone);
		/* Schedule next retry. */
		zone_events_schedule(zone, ZONE_EVENT_REFRESH, knot_soa_retry(soa));
	} else {
		/* SOA query answered, reschedule refresh and expire timers. */
		zone_events_schedule(zone, ZONE_EVENT_REFRESH, knot_soa_refresh(soa));
		zone_events_schedule(zone, ZONE_EVENT_EXPIRE, soa_graceful_expire(soa));
	}

	return KNOT_EOK;
}

static int event_xfer(zone_t *zone)
{
	assert(zone);

	/* Determine transfer type. */
	bool is_bootstrap = false;
	uint16_t pkt_type = KNOT_QUERY_IXFR;
	if (zone_contents_is_empty(zone->contents) || zone->flags & ZONE_FORCE_AXFR) {
		pkt_type = KNOT_QUERY_AXFR;
		is_bootstrap = true;
	}

	/* Execute zone transfer and reschedule timers. */
	int ret = zone_query_transfer(zone, zone_master(zone), pkt_type);
	if (ret == KNOT_EOK) {
		assert(!zone_contents_is_empty(zone->contents));
		/* New zone transferred, reschedule zone expiration and refresh
		 * timers and send notifications to slaves. */
		const knot_rdataset_t *soa =
			node_rdataset(zone->contents->apex, KNOT_RRTYPE_SOA);
		zone_events_schedule(zone, ZONE_EVENT_EXPIRE,  soa_graceful_expire(soa));
		zone_events_schedule(zone, ZONE_EVENT_REFRESH, knot_soa_refresh(soa));
		zone_events_schedule(zone, ZONE_EVENT_NOTIFY,  ZONE_EVENT_NOW);
		/* Sync zonefile immediately if configured. */
		if (zone->conf->dbsync_timeout == 0) {
			zone_events_schedule(zone, ZONE_EVENT_FLUSH, ZONE_EVENT_NOW);
		}
		zone->bootstrap_retry = ZONE_EVENT_NOW;
		zone->flags &= ~ZONE_FORCE_AXFR;
		/* Trim extra heap. */
		if (!is_bootstrap) {
			mem_trim();
		}
	} else {
		/* Zone contents is still empty, increment bootstrap retry timer
		 * and try again. */
		zone->bootstrap_retry = bootstrap_next(zone->bootstrap_retry);
		zone_events_schedule(zone, ZONE_EVENT_XFER, zone->bootstrap_retry);
	}

	return KNOT_EOK;
}

static int event_update(zone_t *zone)
{
	assert(zone);

	knot_pkt_t *resp = knot_pkt_new(NULL, KNOT_WIRE_MAX_PKTSIZE, NULL);
	if (resp == NULL) {
		return KNOT_ENOMEM;
	}

	struct request_data *update = zone_update_dequeue(zone);

	/* Initialize query response. */
	assert(update);
	assert(update->query);
	knot_pkt_init_response(resp, update->query);

	/* Create minimal query data context. */
	struct process_query_param param = { 0 };
	param.remote = &update->remote;
	struct query_data qdata = { 0 };
	qdata.param = &param;
	qdata.query = update->query;
	qdata.zone  = zone;

	/* Process the update query. */
	int ret = update_process_query(resp, &qdata);
	UNUSED(ret); /* Don't care about the Knot code, RCODE is set. */

	/* Send response. */
	if (net_is_connected(update->fd)) {
		tcp_send_msg(update->fd, resp->wire, resp->size);
	} else {
		udp_send_msg(update->fd, resp->wire, resp->size,
		             (struct sockaddr *)param.remote);
	}

	/* Cleanup. */
	close(update->fd);
	knot_pkt_free(&resp);
	knot_pkt_free(&update->query);
	free(update);

	/* Trim extra heap. */
	mem_trim();

	return KNOT_EOK;
}

static int event_expire(zone_t *zone)
{
	assert(zone);

	zone_contents_t *expired = zone_switch_contents(zone, NULL);
	synchronize_rcu();

	/* Trim extra heap. */
	mem_trim();

	/* Expire zonefile information. */
	zone->zonefile_mtime = 0;
	zone->zonefile_serial = 0;
	zone_contents_deep_free(&expired);

	log_zone_info("Zone '%s' expired.\n", zone->conf->name);

	return KNOT_EOK;
}

static int event_flush(zone_t *zone)
{
	assert(zone);

	/* Reschedule. */
	int next_timeout = zone->conf->dbsync_timeout;
	if (next_timeout > 0) {
		zone_events_schedule(zone, ZONE_EVENT_FLUSH, next_timeout);
	}

	/* Check zone contents. */
	if (zone_contents_is_empty(zone->contents)) {
		return KNOT_EOK;
	}

	return zone_flush_journal(zone);
}

static int event_notify(zone_t *zone)
{
	assert(zone);

	/* Check zone contents. */
	if (zone_contents_is_empty(zone->contents)) {
		return KNOT_EOK;
	}

	/* Walk through configured remotes and send messages. */
	conf_remote_t *remote = 0;
	WALK_LIST(remote, zone->conf->acl.notify_out) {
		conf_iface_t *iface = remote->remote;

		int ret = zone_query_execute(zone, KNOT_QUERY_NOTIFY, iface);
		if (ret != KNOT_EOK) {
			ZONE_QUERY_LOG(LOG_ERR, zone, iface, "NOTIFY", "%s", knot_strerror(ret));
		}
	}

	return KNOT_EOK;
}

static int event_dnssec(zone_t *zone)
{
	assert(zone);

	changesets_t *chs = changesets_create(1);
	if (chs == NULL) {
		return KNOT_ENOMEM;
	}

	changeset_t *ch = changesets_get_last(chs);
	assert(ch);

	int ret = KNOT_ERROR;
	char *zname = knot_dname_to_str(zone->name);
	char *msgpref = sprintf_alloc("DNSSEC: Zone %s -", zname);
	free(zname);
	if (msgpref == NULL) {
		ret = KNOT_ENOMEM;
		goto done;
	}

	uint32_t refresh_at = time(NULL);
	if (zone->flags & ZONE_FORCE_RESIGN) {
		log_zone_info("%s Complete resign started (dropping all "
			      "previous signatures)...\n", msgpref);

		zone->flags &= ~ZONE_FORCE_RESIGN;
		ret = knot_dnssec_zone_sign_force(zone->contents, zone->conf,
		                                  ch, &refresh_at);
	} else {
		log_zone_info("%s Signing zone...\n", msgpref);
		ret = knot_dnssec_zone_sign(zone->contents, zone->conf,
		                            ch, KNOT_SOA_SERIAL_UPDATE,
		                            &refresh_at);
	}
	if (ret != KNOT_EOK) {
		goto done;
	}

	if (!changesets_empty(chs)) {
		ret = zone_change_apply_and_store(&chs, zone, "DNSSEC", NULL);
		if (ret != KNOT_EOK) {
			log_zone_error("%s Could not sign zone (%s).\n",
				       msgpref, knot_strerror(ret));
			goto done;
		}
	}

	// Schedule dependent events.

	schedule_dnssec(zone, refresh_at);
	zone_events_schedule(zone, ZONE_EVENT_NOTIFY, ZONE_EVENT_NOW);
	if (zone->conf->dbsync_timeout == 0) {
		zone_events_schedule(zone, ZONE_EVENT_FLUSH, ZONE_EVENT_NOW);
	}

done:
	changesets_free(&chs, NULL);
	free(msgpref);
	return ret;
}

#undef ZONE_QUERY_LOG

/* -- Zone event replanning functions --------------------------------------- */

/*!< \brief Replans event for new zone according to old zone. */
static void replan_event(zone_t *zone, const zone_t *old_zone, zone_event_type_t e)
{
	const time_t event_time = zone_events_get_time(old_zone, e);
	if (event_time > ZONE_EVENT_NOW) {
		zone_events_schedule_at(zone, e, event_time);
	}
}

/*!< \brief Replans events that are dependent on the SOA record. */
static void replan_soa_events(zone_t *zone, const zone_t *old_zone)
{
	if (zone_master(zone) && zone_master(old_zone)) {
		// Replan SOA events.
		replan_event(zone, old_zone, ZONE_EVENT_REFRESH);
		replan_event(zone, old_zone, ZONE_EVENT_EXPIRE);
	} else if (zone_master(zone)) {
		// Plan SOA events anew.
		if (!zone_contents_is_empty(zone->contents)) {
			const knot_rdataset_t *soa = node_rdataset(zone->contents->apex,
			                                           KNOT_RRTYPE_SOA);
			assert(soa);
			zone_events_schedule(zone, ZONE_EVENT_REFRESH, knot_soa_refresh(soa));
			zone_events_schedule(zone, ZONE_EVENT_EXPIRE, soa_graceful_expire(soa));
		}
	}
}

/*!< \brief Replans transfer event. */
static void replan_xfer(zone_t *zone, const zone_t *old_zone)
{
	if (zone_master(zone) && zone_master(old_zone)) {
		// Replan the transfer from old zone.
		replan_event(zone, old_zone, ZONE_EVENT_XFER);
	} else if (zone_master(zone) && zone_contents_is_empty(zone->contents)) {
		// Plan transfer anew.
		zone->bootstrap_retry = bootstrap_next(zone->bootstrap_retry);
		zone_events_schedule(zone, ZONE_EVENT_XFER, zone->bootstrap_retry);
	}
}

/*!< \brief Replans flush event. */
static void replan_flush(zone_t *zone, const zone_t *old_zone)
{
	if (zone->conf->dbsync_timeout <= 0) {
		// Immediate sync scheduled after events.
		return;
	}

	const time_t flush_time = zone_events_get_time(old_zone, ZONE_EVENT_FLUSH);
	if (flush_time < ZONE_EVENT_NOW) {
		// Not scheduled previously.
		zone_events_schedule_at(zone, ZONE_EVENT_FLUSH, zone->conf->dbsync_timeout);
		return;
	}

	// Pick time to schedule: either reuse or schedule sooner than old event.
	const time_t schedule_at = MIN(time(NULL) - zone->conf->dbsync_timeout, flush_time);
	zone_events_schedule_at(zone, ZONE_EVENT_FLUSH, schedule_at);
}

/*!< \brief Creates new DDNS q in the new zone - q contains references from the old zone. */
static void duplicate_ddns_q(zone_t *zone, const zone_t *old_zone)
{
	struct request_data *d;
	WALK_LIST(d, old_zone->ddns_queue) {
		add_tail(&zone->ddns_queue, (node_t *)d);
	}

	// Reset the list, new zone will free the data.
	init_list(&((zone_t *)old_zone)->ddns_queue);
}

/*!< Replans DDNS event. */
static void replan_update(zone_t *zone, const zone_t *old_zone)
{
	if (!EMPTY_LIST(old_zone->ddns_queue)) {
		duplicate_ddns_q(zone, old_zone);
		const time_t upd_time =
			zone_events_get_time(old_zone, ZONE_EVENT_UPDATE);
		assert(upd_time > ZONE_EVENT_NOW);
		zone_events_schedule_at(zone, ZONE_EVENT_UPDATE, upd_time);
	}
}

/*!< Replans DNSSEC event. Not whole resign needed, \todo #247 */
static void replan_dnssec(zone_t *zone)
{
	if (zone->conf->dnssec_enable) {
		/* Keys could have changed, force resign. */
		zone_events_schedule(zone, ZONE_EVENT_DNSSEC, ZONE_EVENT_NOW);
	}
}

/* -- internal API --------------------------------------------------------- */

static bool valid_event(zone_event_type_t type)
{
	return (type >= ZONE_EVENT_RELOAD && type < ZONE_EVENT_COUNT);
}

/*! \brief Return remaining time to planned event (seconds). */
static time_t time_until(time_t planned)
{
	time_t now = time(NULL);
	return now < planned ? (planned - now) : 0;
}

/*!
 * \brief Find next scheduled zone event.
 *
 * \param events  Zone events.
 *
 * \return Zone event type, or ZONE_EVENT_INVALID if no event is scheduled.
 */
static zone_event_type_t get_next_event(zone_events_t *events)
{
	if (!events) {
		return ZONE_EVENT_INVALID;
	}

	zone_event_type_t next_type = ZONE_EVENT_INVALID;
	time_t next = 0;

	for (int i = 0; i < ZONE_EVENT_COUNT; i++) {
		time_t current = events->time[i];
		if (current == 0) {
			continue;
		}

		if (next == 0 || current < next) {
			next = current;
			next_type = i;
		}
	}

	return next_type;
}

/*!
 * \brief Set time of a given event type.
 */
static void event_set_time(zone_events_t *events, zone_event_type_t type, time_t time)
{
	assert(events);
	assert(valid_event(type));

	events->time[type] = time;
}

/*!
 * \brief Get time of a given event type.
 */
static time_t event_get_time(zone_events_t *events, zone_event_type_t type)
{
	assert(events);
	assert(valid_event(type));

	return events->time[type];
}

/*!
 * \brief Cancel scheduled item, schedule first enqueued item.
 *
 * The events mutex must be locked when calling this function.
 */
static void reschedule(zone_events_t *events)
{
	assert(events);
	assert(pthread_mutex_trylock(&events->mx) == EBUSY);

	if (!events->event || events->running || events->frozen) {
		return;
	}

	zone_event_type_t type = get_next_event(events);
	if (!valid_event(type)) {
		return;
	}

	time_t diff = time_until(event_get_time(events, type));

	evsched_schedule(events->event, diff * 1000);
}

/* -- callbacks control ---------------------------------------------------- */

typedef struct event_info_t {
	zone_event_type_t type;
	const zone_event_cb callback;
	const char *name;
} event_info_t;

static const event_info_t EVENT_INFO[] = {
        { ZONE_EVENT_RELOAD,  event_reload,  "reload" },
        { ZONE_EVENT_REFRESH, event_refresh, "refresh" },
        { ZONE_EVENT_XFER,    event_xfer,    "transfer" },
        { ZONE_EVENT_UPDATE,  event_update,  "update" },
        { ZONE_EVENT_EXPIRE,  event_expire,  "expiration" },
        { ZONE_EVENT_FLUSH,   event_flush,   "journal flush" },
        { ZONE_EVENT_NOTIFY,  event_notify,  "notify" },
        { ZONE_EVENT_DNSSEC,  event_dnssec,  "DNSSEC resign" },
        { 0 }
};

static const event_info_t *get_event_info(zone_event_type_t type)
{
	const event_info_t *info;
	for (info = EVENT_INFO; info->callback != NULL; info++) {
		if (info->type == type) {
			return info;
		}
	}

	assert(0);
	return NULL;
}

/*!
 * \brief Zone event wrapper, expected to be called from a worker thread.
 *
 * 1. Takes the next planned event.
 * 2. Resets the event's scheduled time.
 * 3. Perform the event's callback.
 * 4. Schedule next event planned event.
 */
static void event_wrap(task_t *task)
{
	assert(task);
	assert(task->ctx);

	zone_t *zone = task->ctx;
	zone_events_t *events = &zone->events;

	pthread_mutex_lock(&events->mx);
	zone_event_type_t type = get_next_event(events);
	if (!valid_event(type)) {
		events->running = false;
		pthread_mutex_unlock(&events->mx);
		return;
	}
	event_set_time(events, type, 0);
	pthread_mutex_unlock(&events->mx);

	const event_info_t *info = get_event_info(type);
	int result = info->callback(zone);
	if (result != KNOT_EOK) {
		log_zone_error("Zone '%s' event '%s' failed - %s\n", zone->conf->name,
		               info->name, knot_strerror(result));
	}

	pthread_mutex_lock(&events->mx);
	events->running = false;
	reschedule(events);
	pthread_mutex_unlock(&events->mx);
}

/*!
 * \brief Called by scheduler thread if the event occurs.
 */
static int event_dispatch(event_t *event)
{
	assert(event);
	assert(event->data);

	zone_events_t *events = event->data;

	pthread_mutex_lock(&events->mx);
	if (!events->running && !events->frozen) {
		events->running = true;
		worker_pool_assign(events->pool, &events->task);
	}
	pthread_mutex_unlock(&events->mx);

	return KNOT_EOK;
}

/* -- public API ----------------------------------------------------------- */

int zone_events_init(zone_t *zone)
{
	if (!zone) {
		return KNOT_EINVAL;
	}

	zone_events_t *events = &zone->events;

	memset(&zone->events, 0, sizeof(zone->events));
	pthread_mutex_init(&events->mx, NULL);
	events->task.ctx = zone;
	events->task.run = event_wrap;

	return KNOT_EOK;
}

int zone_events_setup(zone_t *zone, worker_pool_t *workers, evsched_t *scheduler)
{
	if (!zone || !workers || !scheduler) {
		return KNOT_EINVAL;
	}

	event_t *event;
	event = evsched_event_create(scheduler, event_dispatch, &zone->events);
	if (!event) {
		return KNOT_ENOMEM;
	}

	zone->events.event = event;
	zone->events.pool = workers;

	return KNOT_EOK;
}

void zone_events_deinit(zone_t *zone)
{
	if (!zone) {
		return;
	}

	evsched_cancel(zone->events.event);
	evsched_event_free(zone->events.event);

	pthread_mutex_destroy(&zone->events.mx);

	memset(&zone->events, 0, sizeof(zone->events));
}

void zone_events_schedule_at(zone_t *zone, zone_event_type_t type, time_t time)
{
	if (!zone || !valid_event(type)) {
		return;
	}

	zone_events_t *events = &zone->events;

	pthread_mutex_lock(&events->mx);
	event_set_time(events, type, time);
	reschedule(events);
	pthread_mutex_unlock(&events->mx);
}

void zone_events_enqueue(zone_t *zone, zone_event_type_t type)
{
	if (!zone || !valid_event(type)) {
		return;
	}

	zone_events_t *events = &zone->events;

	pthread_mutex_lock(&events->mx);

	/* Possible only if no event is running at the moment. */
	if (!events->running && !events->frozen) {
		events->running = true;
		event_set_time(events, type, ZONE_EVENT_IMMEDIATE);
		worker_pool_assign(events->pool, &events->task);
		pthread_mutex_unlock(&events->mx);
		return;
	}

	pthread_mutex_unlock(&events->mx);

	/* Execute as soon as possible. */
	zone_events_schedule(zone, type, ZONE_EVENT_NOW);
}

void zone_events_schedule(zone_t *zone, zone_event_type_t type, unsigned dt)
{
	time_t abstime = time(NULL) + dt;
	return zone_events_schedule_at(zone, type, abstime);
}

void zone_events_cancel(zone_t *zone, zone_event_type_t type)
{
	zone_events_schedule_at(zone, type, 0);
}

void zone_events_freeze(zone_t *zone)
{
	if (!zone) {
		return;
	}

	zone_events_t *events = &zone->events;

	/* Prevent new events being enqueued. */
	pthread_mutex_lock(&events->mx);
	events->frozen = true;
	pthread_mutex_unlock(&events->mx);

	/* Cancel current event. */
	evsched_cancel(events->event);
}

void zone_events_start(zone_t *zone)
{
	if (!zone) {
		return;
	}

	pthread_mutex_lock(&zone->events.mx);
	reschedule(&zone->events);
	pthread_mutex_unlock(&zone->events.mx);
}

time_t zone_events_get_time(const struct zone_t *zone, zone_event_type_t type)
{
	if (zone == NULL) {
		return KNOT_EINVAL;
	}

	time_t event_time = KNOT_ENOENT;
	zone_events_t *events = (zone_events_t *)&zone->events;

	pthread_mutex_lock(&events->mx);

	/* Get next valid event. */
	if (valid_event(type)) {
		event_time = event_get_time(events, type);
	}

	pthread_mutex_unlock(&events->mx);

	return event_time;
}

const char *zone_events_get_name(zone_event_type_t type)
{
	/* Get information about the event and time. */
	const event_info_t *info = get_event_info(type);
	if (info == NULL) {
		return NULL;
	}

	return info->name;
}

time_t zone_events_get_next(const struct zone_t *zone, zone_event_type_t *type)
{
	if (zone == NULL || type == NULL) {
		return KNOT_EINVAL;
	}

	time_t next_time = KNOT_ENOENT;
	zone_events_t *events = (zone_events_t *)&zone->events;

	pthread_mutex_lock(&events->mx);

	/* Get time of next valid event. */
	*type = get_next_event(events);
	if (valid_event(*type)) {
		next_time = event_get_time(events, *type);
	} else {
		*type = ZONE_EVENT_INVALID;
	}

	pthread_mutex_unlock(&events->mx);

	return next_time;
}

void zone_events_update(zone_t *zone, const zone_t *old_zone)
{
	replan_soa_events(zone, old_zone);
	replan_xfer(zone, old_zone);
	replan_flush(zone, old_zone);
	replan_event(zone, old_zone, ZONE_EVENT_NOTIFY);
	replan_update(zone, old_zone);
	replan_dnssec(zone);
}

void zone_events_replan_ddns(struct zone_t *zone, const struct zone_t *old_zone)
{
	if (old_zone) {
		replan_update(zone, old_zone);
	}
}
<|MERGE_RESOLUTION|>--- conflicted
+++ resolved
@@ -274,11 +274,7 @@
 		zone_contents_deep_free(&old);
 	}
 
-<<<<<<< HEAD
-	/* Schedule notify, expire and refresh after load. */
-=======
 	/* Schedule notify and refresh after load. */
->>>>>>> ff23ec47
 	if (zone_master(zone)) {
 		zone_events_schedule(zone, ZONE_EVENT_REFRESH, ZONE_EVENT_NOW);
 		const knot_rdataset_t *soa = node_rdataset(contents->apex, KNOT_RRTYPE_SOA);
