--- conflicted
+++ resolved
@@ -673,12 +673,7 @@
 	}
 
 	if (c->ret != KNOT_EOK) {
-<<<<<<< HEAD
-		log_zone_error("Zone could not be loaded (%s).\n",
-		               knot_strerror(c->ret));
-=======
 		log_zone_error("Zone could not be loaded (%d).\n", c->ret);
->>>>>>> 297171c1
 		rrset_list_delete(&c->node_rrsigs);
 		knot_zone_t *zone_to_free = c->current_zone->zone;
 		knot_zone_deep_free(&zone_to_free);
