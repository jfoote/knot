/*  Copyright (C) 2011 CZ.NIC, z.s.p.o. <knot-dns@labs.nic.cz>

    This program is free software: you can redistribute it and/or modify
    it under the terms of the GNU General Public License as published by
    the Free Software Foundation, either version 3 of the License, or
    (at your option) any later version.

    This program is distributed in the hope that it will be useful,
    but WITHOUT ANY WARRANTY; without even the implied warranty of
    MERCHANTABILITY or FITNESS FOR A PARTICULAR PURPOSE.  See the
    GNU General Public License for more details.

    You should have received a copy of the GNU General Public License
    along with this program.  If not, see <http://www.gnu.org/licenses/>.
 */

#include <stdlib.h>
#include <assert.h>
#include <stdio.h>

#include <urcu.h>

#include "libknot/common.h"
#include "knot/zone/node.h"
#include "libknot/rrset.h"
#include "libknot/rr.h"
#include "libknot/rdata.h"
#include "common/descriptor.h"
#include "common/debug.h"
#include "common/mempattern.h"

/*----------------------------------------------------------------------------*/
/* Non-API functions                                                          */
/*----------------------------------------------------------------------------*/
/*!
 * \brief Sets the given flag to node's flags.
 *
 * \param node Node to set the flag in.
 * \param flag Flag to set.
 */
static inline void knot_node_flags_set(knot_node_t *node, uint8_t flag)
{
	node->flags |= flag;
}

/*----------------------------------------------------------------------------*/
/*!
 * \brief Returns the given flag from node's flags.
 *
 * \param node Node to set the flag in.
 * \param flag Flag to retrieve.
 *
 * \return A byte with only the given flag set if it was set in \a node.
 */
static inline uint8_t knot_node_flags_get(const knot_node_t *node, uint8_t flag)
{
	return node->flags & flag;
}

/*----------------------------------------------------------------------------*/
/*!
 * \brief Clears the given flag in node's flags.
 *
 * \param node Node to clear the flag in.
 * \param flag Flag to clear.
 */
static inline void knot_node_flags_clear(knot_node_t *node, uint8_t flag)
{
	node->flags &= ~flag;
}

static void rr_data_clear(struct rr_data *data, mm_ctx_t *mm)
{
	knot_rrs_clear(&data->rrs, mm);
	free(data->additional);
}

static int rr_data_from(const knot_rrset_t *rrset, struct rr_data *data, mm_ctx_t *mm)
{
	int ret = knot_rrs_copy(&data->rrs, &rrset->rrs, mm);
	if (ret != KNOT_EOK) {
		return ret;
	}
	data->type = rrset->type;
	data->additional = NULL;

	return KNOT_EOK;
}

/*----------------------------------------------------------------------------*/
/* API functions                                                              */
/*----------------------------------------------------------------------------*/

knot_node_t *knot_node_new(const knot_dname_t *owner, knot_node_t *parent,
                           uint8_t flags)
{
	knot_node_t *ret = (knot_node_t *)calloc(1, sizeof(knot_node_t));
	if (ret == NULL) {
		ERR_ALLOC_FAILED;
		return NULL;
	}

	/*! \todo This is inconsistent: knot_rrset_new() does not copy owner.
	 *        Either copy in all _new() functions, or in none. I vote for
	 *        the former, as it should be responsibility of the caller to
	 *        do the copying (or not if he decides to do so).
	 */
	if (owner) {
		ret->owner = knot_dname_copy(owner, NULL);
	}

	knot_node_set_parent(ret, parent);
	ret->rrs = NULL;
	ret->flags = flags;

	assert(ret->children == 0);

	return ret;
}

static int knot_node_add_rrset_no_merge(knot_node_t *node, const knot_rrset_t *rrset)
{
	if (node == NULL) {
		return KNOT_EINVAL;
	}

	const size_t nlen = (node->rrset_count + 1) * sizeof(struct rr_data);
	void *p = realloc(node->rrs, nlen);
	if (p == NULL) {
		return KNOT_ENOMEM;
	}
	node->rrs = p;
	int ret = rr_data_from(rrset, node->rrs + node->rrset_count, NULL);
	if (ret != KNOT_EOK) {
		return ret;
	}
	++node->rrset_count;

	return KNOT_EOK;
}

<<<<<<< HEAD
int knot_node_add_rrset(knot_node_t *node, const knot_rrset_t *rrset)
=======
int knot_node_add_rrset_replace(knot_node_t *node, knot_rrset_t *rrset)
{
	if (node == NULL) {
		return KNOT_EINVAL;
	}

	for (uint16_t i = 0; i < node->rrset_count; ++i) {
		if (node->rrset_tree[i]->type == rrset->type) {
		node->rrset_tree[i] = rrset;
		}
	}

	return knot_node_add_rrset_no_merge(node, rrset);
}

int knot_node_add_rrset(knot_node_t *node, knot_rrset_t *rrset,
                        bool *ttl_err)
>>>>>>> cca75f15
{
	if (node == NULL || rrset == NULL) {
		return KNOT_EINVAL;
	}

	for (uint16_t i = 0; i < node->rrset_count; ++i) {
<<<<<<< HEAD
		if (node->rrs[i].type == rrset->type) {
			struct rr_data *node_data = &node->rrs[i];
			return knot_rrs_merge(&node_data->rrs, &rrset->rrs, NULL);
		}
	}

	// New RRSet (with one RR)
=======
		if (node->rrset_tree[i]->type == rrset->type) {
			int merged, deleted_rrs;

			/* Check if the added RR has the same TTL as the first
			 * RR in the RRSet.
			 */
			if (ttl_err && knot_rrset_type(rrset) != KNOT_RRTYPE_RRSIG
			    && !knot_rrset_ttl_equal(rrset,
			                             node->rrset_tree[i])) {
				*ttl_err = true;
			}

			int ret = knot_rrset_merge_sort(node->rrset_tree[i],
			                                rrset, &merged,
			                                &deleted_rrs, NULL);
			if (ret != KNOT_EOK) {
				return ret;
			} else if (merged || deleted_rrs) {
				return 1;
			} else {
				return 0;
			}
		}
	}

>>>>>>> cca75f15
	return knot_node_add_rrset_no_merge(node, rrset);
}

/*----------------------------------------------------------------------------*/

const knot_rrs_t *knot_node_rrs(const knot_node_t *node, uint16_t type)
{
	return (const knot_rrs_t *)knot_node_get_rrs(node, type);
}

knot_rrs_t *knot_node_get_rrs(const knot_node_t *node, uint16_t type)
{
	if (node == NULL) {
		return NULL;
	}

	for (uint16_t i = 0; i < node->rrset_count; ++i) {
		if (node->rrs[i].type == type) {
			return &node->rrs[i].rrs;
		}
	}

	return NULL;
}

/*----------------------------------------------------------------------------*/

knot_rrset_t *knot_node_create_rrset(const knot_node_t *node, uint16_t type)
{
	if (node == NULL) {
		return NULL;
	}

	for (uint16_t i = 0; i < node->rrset_count; ++i) {
		if (node->rrs[i].type == type) {
			knot_rrset_t rrset = knot_node_rrset_at(node, i);
			return knot_rrset_copy(&rrset, NULL);
		}
	}

	return NULL;
}

/*----------------------------------------------------------------------------*/

void knot_node_remove_rrset(knot_node_t *node, uint16_t type)
{
	if (node == NULL) {
		return;
	}

	for (int i = 0; i < node->rrset_count; ++i) {
		if (node->rrs[i].type == type) {
			memmove(node->rrs + i, node->rrs + i + 1, (node->rrset_count - i - 1) * sizeof(struct rr_data));
			--node->rrset_count;
			return;
		}
	}

	return;
}

/*----------------------------------------------------------------------------*/

short knot_node_rrset_count(const knot_node_t *node)
{
	if (node == NULL) {
		return KNOT_EINVAL;
	}

	return node->rrset_count;
}

/*----------------------------------------------------------------------------*/

const knot_node_t *knot_node_parent(const knot_node_t *node)
{
	if (node == NULL) {
		return NULL;
	}

	return knot_node_get_parent(node);
}

/*----------------------------------------------------------------------------*/

knot_node_t *knot_node_get_parent(const knot_node_t *node)
{
	if (node == NULL) {
		return NULL;
	}

	return node->parent;
}

/*----------------------------------------------------------------------------*/

void knot_node_set_parent(knot_node_t *node, knot_node_t *parent)
{
	if (node == NULL || node->parent == parent) {
		return;
	}

	// decrease number of children of previous parent
	if (node->parent != NULL) {
		--node->parent->children;
	}
	// set the parent
	node->parent = parent;

	// increase the count of children of the new parent
	if (parent != NULL) {
		++parent->children;
	}
}

/*----------------------------------------------------------------------------*/

unsigned int knot_node_children(const knot_node_t *node)
{
	if (node == NULL) {
		return KNOT_EINVAL;
	}

	return node->children;
}

/*----------------------------------------------------------------------------*/

const knot_node_t *knot_node_previous(const knot_node_t *node)
{
	if (node == NULL) {
		return NULL;
	}

	return knot_node_get_previous(node);
}

/*----------------------------------------------------------------------------*/

knot_node_t *knot_node_get_previous(const knot_node_t *node)
{
	if (node == NULL) {
		return NULL;
	}

	return node->prev;
}

/*----------------------------------------------------------------------------*/

void knot_node_set_previous(knot_node_t *node, knot_node_t *prev)
{
	if (node == NULL) {
		return;
	}

	node->prev = prev;
}

/*----------------------------------------------------------------------------*/

knot_node_t *knot_node_get_nsec3_node(const knot_node_t *node)
{
	if (node == NULL) {
		return NULL;
	}

	return node->nsec3_node;
}

/*----------------------------------------------------------------------------*/

const knot_node_t *knot_node_nsec3_node(const knot_node_t *node)
{
	if (node == NULL) {
		return NULL;
	}

	return knot_node_get_nsec3_node(node);
}

/*----------------------------------------------------------------------------*/

void knot_node_set_nsec3_node(knot_node_t *node, knot_node_t *nsec3_node)
{
	if (node == NULL) {
		return;
	}

	node->nsec3_node = nsec3_node;
}

/*----------------------------------------------------------------------------*/

const knot_dname_t *knot_node_owner(const knot_node_t *node)
{
	if (node == NULL) {
		return NULL;
	}

	return node->owner;
}

/*----------------------------------------------------------------------------*/

knot_dname_t *knot_node_get_owner(const knot_node_t *node)
{
	return node->owner;
}

/*----------------------------------------------------------------------------*/

knot_node_t *knot_node_get_wildcard_child(const knot_node_t *node)
{
	if (node == NULL) {
		return NULL;
	}

	return node->wildcard_child;
}

/*----------------------------------------------------------------------------*/

void knot_node_set_wildcard_child(knot_node_t *node,
                                  knot_node_t *wildcard_child)
{
	if (node == NULL) {
		return;
	}

	node->wildcard_child = wildcard_child;
//	assert(wildcard_child->parent == node);
}

/*----------------------------------------------------------------------------*/

const knot_node_t *knot_node_wildcard_child(const knot_node_t *node)
{
	if (node == NULL) {
		return NULL;
	}

	return knot_node_get_wildcard_child(node);
}

/*----------------------------------------------------------------------------*/

void knot_node_set_deleg_point(knot_node_t *node)
{
	if (node == NULL) {
		return;
	}

	knot_node_flags_set(node, KNOT_NODE_FLAGS_DELEG);
}

/*----------------------------------------------------------------------------*/

int knot_node_is_deleg_point(const knot_node_t *node)
{
	if (node == NULL) {
		return KNOT_EINVAL;
	}

	return knot_node_flags_get(node, KNOT_NODE_FLAGS_DELEG);
}

/*----------------------------------------------------------------------------*/

void knot_node_set_non_auth(knot_node_t *node)
{
	if (node == NULL) {
		return;
	}

	knot_node_flags_set(node, KNOT_NODE_FLAGS_NONAUTH);
}

/*----------------------------------------------------------------------------*/

int knot_node_is_non_auth(const knot_node_t *node)
{
	if (node == NULL) {
		return KNOT_EINVAL;
	}

	return knot_node_flags_get(node, KNOT_NODE_FLAGS_NONAUTH);
}

/*----------------------------------------------------------------------------*/

void knot_node_set_auth(knot_node_t *node)
{
	if (node == NULL) {
		return;
	}

	knot_node_flags_clear(node, KNOT_NODE_FLAGS_NONAUTH);
	knot_node_flags_clear(node, KNOT_NODE_FLAGS_DELEG);
}

/*----------------------------------------------------------------------------*/

int knot_node_is_auth(const knot_node_t *node)
{
	if (node == NULL) {
		return KNOT_EINVAL;
	}

	return (node->flags == 0);
}

/*----------------------------------------------------------------------------*/

int knot_node_is_empty(const knot_node_t *node)
{
	return knot_node_flags_get(node, KNOT_NODE_FLAGS_EMPTY);
}

/*----------------------------------------------------------------------------*/

void knot_node_set_empty(knot_node_t *node)
{
	knot_node_flags_set(node, KNOT_NODE_FLAGS_EMPTY);
}

/*----------------------------------------------------------------------------*/

void knot_node_clear_empty(knot_node_t *node)
{
	knot_node_flags_clear(node, KNOT_NODE_FLAGS_EMPTY);
}

/*----------------------------------------------------------------------------*/

int knot_node_is_removed_nsec(const knot_node_t *node)
{
	return knot_node_flags_get(node, KNOT_NODE_FLAGS_REMOVED_NSEC);
}

/*----------------------------------------------------------------------------*/

void knot_node_set_removed_nsec(knot_node_t *node)
{
	knot_node_flags_set(node, KNOT_NODE_FLAGS_REMOVED_NSEC);
}

/*----------------------------------------------------------------------------*/

void knot_node_clear_removed_nsec(knot_node_t *node)
{
	knot_node_flags_clear(node, KNOT_NODE_FLAGS_REMOVED_NSEC);
}

/*----------------------------------------------------------------------------*/

void knot_node_set_apex(knot_node_t *node)
{
	if (node == NULL) {
		return;
	}

	knot_node_flags_set(node, KNOT_NODE_FLAGS_APEX);
}

/*----------------------------------------------------------------------------*/

int knot_node_is_apex(const knot_node_t *node)
{
	if (node == NULL) {
		return KNOT_EINVAL;
	}

	return knot_node_flags_get(node, KNOT_NODE_FLAGS_APEX);
}

/*----------------------------------------------------------------------------*/

void knot_node_free_rrsets(knot_node_t *node)
{
	if (node == NULL) {
		return;
	}

	for (uint16_t i = 0; i < node->rrset_count; ++i) {
		rr_data_clear(&node->rrs[i], NULL);
	}
}

/*----------------------------------------------------------------------------*/

void knot_node_free(knot_node_t **node)
{
	if (node == NULL || *node == NULL) {
		return;
	}

	dbg_node_detail("Freeing node: %p\n", *node);

	if ((*node)->rrs != NULL) {
		dbg_node_detail("Freeing RRSets.\n");
		free((*node)->rrs);
		(*node)->rrs = NULL;
		(*node)->rrset_count = 0;
	}

	knot_dname_free(&(*node)->owner, NULL);

	free(*node);
	*node = NULL;

	dbg_node_detail("Done.\n");
}

/*----------------------------------------------------------------------------*/

int knot_node_shallow_copy(const knot_node_t *from, knot_node_t **to)
{
	if (from == NULL || to == NULL) {
		return KNOT_EINVAL;
	}

	// create new node
	*to = knot_node_new(NULL, NULL, from->flags);
	if (*to == NULL) {
		return KNOT_ENOMEM;
	}
	memset(*to, 0, sizeof(knot_node_t));

	// Copy owner
	(*to)->owner = knot_dname_copy(from->owner, NULL);
	if ((*to)->owner == NULL) {
		free(*to);
		return KNOT_ENOMEM;
	}

	// copy RRSets
	(*to)->rrset_count = from->rrset_count;
	size_t rrlen = sizeof(struct rr_data) * from->rrset_count;
	(*to)->rrs = malloc(rrlen);
	if ((*to)->rrs == NULL) {
		knot_node_free(to);
		return KNOT_ENOMEM;
	}
	memcpy((*to)->rrs, from->rrs, rrlen);

	return KNOT_EOK;
}

bool knot_node_rrtype_is_signed(const knot_node_t *node, uint16_t type)
{
	if (node == NULL) {
		return false;
	}

	const knot_rrs_t *rrsigs = knot_node_rrs(node, KNOT_RRTYPE_RRSIG);
	if (rrsigs == NULL) {
		return false;
	}

	uint16_t rrsigs_rdata_count = rrsigs->rr_count;
	for (uint16_t i = 0; i < rrsigs_rdata_count; ++i) {
		const uint16_t type_covered =
			knot_rrs_rrsig_type_covered(rrsigs, i);
		if (type_covered == type) {
			return true;
		}
	}

	return false;
}

bool knot_node_rrtype_exists(const knot_node_t *node, uint16_t type)
{
	return knot_node_rrs(node, type) != NULL;
}
<|MERGE_RESOLUTION|>--- conflicted
+++ resolved
@@ -139,68 +139,31 @@
 	return KNOT_EOK;
 }
 
-<<<<<<< HEAD
-int knot_node_add_rrset(knot_node_t *node, const knot_rrset_t *rrset)
-=======
-int knot_node_add_rrset_replace(knot_node_t *node, knot_rrset_t *rrset)
-{
-	if (node == NULL) {
+int knot_node_add_rrset(knot_node_t *node, const knot_rrset_t *rrset,  bool *ttl_err)
+{
+	if (node == NULL || rrset == NULL) {
 		return KNOT_EINVAL;
 	}
 
 	for (uint16_t i = 0; i < node->rrset_count; ++i) {
-		if (node->rrset_tree[i]->type == rrset->type) {
-		node->rrset_tree[i] = rrset;
-		}
-	}
-
-	return knot_node_add_rrset_no_merge(node, rrset);
-}
-
-int knot_node_add_rrset(knot_node_t *node, knot_rrset_t *rrset,
-                        bool *ttl_err)
->>>>>>> cca75f15
-{
-	if (node == NULL || rrset == NULL) {
-		return KNOT_EINVAL;
-	}
-
-	for (uint16_t i = 0; i < node->rrset_count; ++i) {
-<<<<<<< HEAD
 		if (node->rrs[i].type == rrset->type) {
 			struct rr_data *node_data = &node->rrs[i];
-			return knot_rrs_merge(&node_data->rrs, &rrset->rrs, NULL);
-		}
-	}
-
-	// New RRSet (with one RR)
-=======
-		if (node->rrset_tree[i]->type == rrset->type) {
-			int merged, deleted_rrs;
 
 			/* Check if the added RR has the same TTL as the first
 			 * RR in the RRSet.
 			 */
-			if (ttl_err && knot_rrset_type(rrset) != KNOT_RRTYPE_RRSIG
-			    && !knot_rrset_ttl_equal(rrset,
-			                             node->rrset_tree[i])) {
+			knot_rr_t *first = knot_rrs_rr(&node_data->rrs, 0);
+			uint32_t inserted_ttl = knot_rrset_rr_ttl(rrset, 0);
+			if (ttl_err && rrset->type != KNOT_RRTYPE_RRSIG &&
+			    inserted_ttl != knot_rr_ttl(first)) {
 				*ttl_err = true;
 			}
 
-			int ret = knot_rrset_merge_sort(node->rrset_tree[i],
-			                                rrset, &merged,
-			                                &deleted_rrs, NULL);
-			if (ret != KNOT_EOK) {
-				return ret;
-			} else if (merged || deleted_rrs) {
-				return 1;
-			} else {
-				return 0;
-			}
+			return knot_rrs_merge(&node_data->rrs, &rrset->rrs, NULL);
 		}
 	}
 
->>>>>>> cca75f15
+	// New RRSet (with one RR)
 	return knot_node_add_rrset_no_merge(node, rrset);
 }
 
