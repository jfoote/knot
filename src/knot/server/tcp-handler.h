--- conflicted
+++ resolved
@@ -100,13 +100,4 @@
  */
 int tcp_master(dthread_t *thread);
 
-<<<<<<< HEAD
-#endif // _KNOTD_TCPHANDLER_H_
-=======
-/*!
- * \brief Destructor for TCP handler thread.
- */
-int tcp_master_destruct(dthread_t *thread);
->>>>>>> 1d5a513d
-
 /*! @} */