--- conflicted
+++ resolved
@@ -64,21 +64,6 @@
 
 	return KNOT_EOK;
 }
-
-<<<<<<< HEAD
-/*! \brief List item for generic pointers. */
-typedef struct pnode_t {
-	struct node *next, *prev; /* Keep the ordering for lib/lists.h */
-	void *p; /*!< \brief Useful data pointer. */
-} pnode_t;
-=======
-/*! \brief Event scheduler thread destructor. */
-static int evsched_destruct(dthread_t *thread)
-{
-	knot_crypto_cleanup_thread();
-	return KNOT_EOK;
-}
->>>>>>> cbdfd12c
 
 /*! \brief Unbind and dispose given interface. */
 static void server_remove_iface(iface_t *iface)
