--- conflicted
+++ resolved
@@ -120,19 +120,12 @@
 	}
 
 	/* Call appropriate processing handler. */
-<<<<<<< HEAD
 	int next_state = KNOT_NS_PROC_NOOP;
-	int response_type = knot_pkt_type(query) | KNOT_RESPONSE;
-	/* @note We can't derive type from response, as it may not contain QUESTION at all. */
-	switch(response_type) {
-=======
-	int next_state = NS_PROC_NOOP;
 	if (data->response_type == RESPONSE_TYPE_UNSET) {
 		/* @note We can't derive type from response, as it may not contain QUESTION at all. */
 		data->response_type = knot_pkt_type(query) | KNOT_RESPONSE;
 	}
 	switch(data->response_type) {
->>>>>>> d4001b47
 	case KNOT_RESPONSE_NORMAL:
 		next_state = internet_process_answer(pkt, data);
 		break;
