/*  Copyright (C) 2011 CZ.NIC, z.s.p.o. <knot-dns@labs.nic.cz>

    This program is free software: you can redistribute it and/or modify
    it under the terms of the GNU General Public License as published by
    the Free Software Foundation, either version 3 of the License, or
    (at your option) any later version.

    This program is distributed in the hope that it will be useful,
    but WITHOUT ANY WARRANTY; without even the implied warranty of
    MERCHANTABILITY or FITNESS FOR A PARTICULAR PURPOSE.  See the
    GNU General Public License for more details.

    You should have received a copy of the GNU General Public License
    along with this program.  If not, see <http://www.gnu.org/licenses/>.
 */

#include <assert.h>
#include <stdlib.h>
#include <inttypes.h>

#include "knot/updates/ddns.h"
#include "knot/updates/changesets.h"
#include "knot/updates/xfr-in.h"
#include "knot/zone/semantic-check.h"
#include "libknot/rdata.h"
#include "common/debug.h"
#include "libknot/packet/pkt.h"
#include "libknot/common.h"
#include "libknot/consts.h"
#include "common/mempattern.h"
#include "common/descriptor.h"
#include "common/lists.h"

/* ----------------------------- prereq check ------------------------------- */

/*!< \brief Clears prereq RRSet list. */
static void rrset_list_clear(list_t *l)
{
	node_t *n, *nxt;
	WALK_LIST_DELSAFE(n, nxt, *l) {
		ptrnode_t *ptr_n = (ptrnode_t *)n;
		knot_rrset_t *rrset = (knot_rrset_t *)ptr_n->d;
		knot_rrset_free(&rrset, NULL);
		free(n);
	};
}

/*!< \brief Adds RR to prereq RRSet list, merges RRs into RRSets. */
static int add_rr_to_list(list_t *l, const knot_rrset_t *rr)
{
	node_t *n;
	WALK_LIST(n, *l) {
		ptrnode_t *ptr_n = (ptrnode_t *)n;
		knot_rrset_t *rrset = (knot_rrset_t *)ptr_n->d;
		if (knot_rrset_equal(rr, rrset, KNOT_RRSET_COMPARE_HEADER)) {
			return knot_rrs_merge(&rrset->rrs, &rr->rrs, NULL);
		}
	};

	knot_rrset_t *rr_copy = knot_rrset_copy(rr, NULL);
	if (rr_copy == NULL) {
		return KNOT_ENOMEM;
	}
	return ptrlist_add(l, rr_copy, NULL) != NULL ? KNOT_EOK : KNOT_ENOMEM;
}

/*!< \brief Checks whether RR type exists in the zone. */
static int check_type_exist(const knot_zone_contents_t *zone,
                            const knot_rrset_t *rrset, uint16_t *rcode)
{
	assert(zone != NULL);
	assert(rrset != NULL);
	assert(rcode != NULL);
	assert(rrset->type != KNOT_RRTYPE_ANY);
	assert(rrset->rclass == KNOT_CLASS_ANY);

	const knot_node_t *node = knot_zone_contents_find_node(zone, rrset->owner);
	if (node == NULL) {
		*rcode = KNOT_RCODE_NXRRSET;
		return KNOT_ENONODE;
	} else if (!knot_node_rrtype_exists(node, rrset->type)) {
		*rcode = KNOT_RCODE_NXRRSET;
		return KNOT_ENORRSET;
	}

	return KNOT_EOK;
}

/*!< \brief Checks whether RRSet exists in the zone. */
static int check_rrset_exists(const knot_zone_contents_t *zone,
                              const knot_rrset_t *rrset, uint16_t *rcode)
{
	assert(zone != NULL);
	assert(rrset != NULL);
	assert(rcode != NULL);
	assert(rrset->type != KNOT_RRTYPE_ANY);

	const knot_node_t *node = knot_zone_contents_find_node(zone, rrset->owner);
	if (node == NULL) {
		*rcode = KNOT_RCODE_NXRRSET;
		return KNOT_EPREREQ;
	} else if (!knot_node_rrtype_exists(node, rrset->type)) {
		*rcode = KNOT_RCODE_NXRRSET;
		return KNOT_EPREREQ;
	} else {
		knot_rrset_t found = knot_node_rrset(node, rrset->type);
		assert(!knot_rrset_empty(&found));
		if (!knot_rrset_equal(&found, rrset, KNOT_RRSET_COMPARE_WHOLE)) {
			*rcode = KNOT_RCODE_NXRRSET;
			return KNOT_EPREREQ;
		}
	}

	return KNOT_EOK;
}

/*!< \brief Checks whether RRSets in the list exist in the zone. */
static int check_stored_rrsets(list_t *l, const knot_zone_contents_t *zone,
                               uint16_t *rcode)
{
	node_t *n;
	WALK_LIST(n, *l) {
		ptrnode_t *ptr_n = (ptrnode_t *)n;
		knot_rrset_t *rrset = (knot_rrset_t *)ptr_n->d;
		int ret = check_rrset_exists(zone, rrset, rcode);
		if (ret != KNOT_EOK) {
			return ret;
		}
	};

	return KNOT_EOK;
}

/*!< \brief Checks whether RR type is not in the zone. */
static int check_type_not_exist(const knot_zone_contents_t *zone,
                                const knot_rrset_t *rrset, uint16_t *rcode)
{
	assert(zone != NULL);
	assert(rrset != NULL);
	assert(rcode != NULL);
	assert(rrset->type != KNOT_RRTYPE_ANY);
	assert(rrset->rclass == KNOT_CLASS_NONE);

	const knot_node_t *node = knot_zone_contents_find_node(zone, rrset->owner);
	if (node == NULL) {
		return KNOT_EOK;
	} else if (!knot_node_rrtype_exists(node, rrset->type)) {
		return KNOT_EOK;
	}

	*rcode = KNOT_RCODE_YXRRSET;
	return KNOT_EPREREQ;
}

/*!< \brief Checks whether DNAME is in the zone. */
static int check_in_use(const knot_zone_contents_t *zone,
                        const knot_dname_t *dname, uint16_t *rcode)
{
	assert(zone != NULL);
	assert(dname != NULL);
	assert(rcode != NULL);

	const knot_node_t *node = knot_zone_contents_find_node(zone, dname);
	if (node == NULL) {
		*rcode = KNOT_RCODE_NXDOMAIN;
		return KNOT_EPREREQ;
	} else if (knot_node_rrset_count(node) == 0) {
		*rcode = KNOT_RCODE_NXDOMAIN;
		return KNOT_EPREREQ;
	}

	return KNOT_EOK;
}

/*!< \brief Checks whether DNAME is not in the zone. */
static int check_not_in_use(const knot_zone_contents_t *zone,
                            const knot_dname_t *dname, uint16_t *rcode)
{
	assert(zone != NULL);
	assert(dname != NULL);
	assert(rcode != NULL);

	const knot_node_t *node = knot_zone_contents_find_node(zone, dname);
	if (node == NULL) {
		return KNOT_EOK;
	} else if (knot_node_rrset_count(node) == 0) {
		return KNOT_EOK;
	}

	*rcode = KNOT_RCODE_YXDOMAIN;
	return KNOT_EPREREQ;
}

/*!< \brief Returns true if rrset has 0 data or RDATA of size 0 (we need TTL). */
static bool rrset_empty(const knot_rrset_t *rrset)
{
	uint16_t rr_count = knot_rrset_rr_count(rrset);
	if (rr_count == 0) {
		return true;
	}
	if (rr_count == 1) {
		return knot_rrset_rr_size(rrset, 0) == 0;
	}
	return false;
}

/*!< \brief Checks prereq for given packet RR. */
static int process_prereq(const knot_rrset_t *rrset, uint16_t qclass,
                          const knot_zone_contents_t *zone, uint16_t *rcode,
                          list_t *rrset_list)
{
	if (knot_rrset_rr_ttl(rrset, 0) != 0) {
		return KNOT_EMALF;
	}

	if (!knot_dname_is_sub(rrset->owner, zone->apex->owner)) {
		*rcode = KNOT_RCODE_NOTZONE;
		return KNOT_EOUTOFZONE;
	}

	if (rrset->rclass == KNOT_CLASS_ANY) {
		if (!rrset_empty(rrset)) {
			return KNOT_EMALF;
		}
		if (rrset->type == KNOT_RRTYPE_ANY) {
			return check_in_use(zone, rrset->owner, rcode);
		} else {
			return check_type_exist(zone, rrset, rcode);
		}
	} else if (rrset->rclass == KNOT_CLASS_NONE) {
		if (!rrset_empty(rrset)) {
			return KNOT_EMALF;
		}
		if (rrset->type == KNOT_RRTYPE_ANY) {
			return check_not_in_use(zone, rrset->owner, rcode);
		} else {
			return check_type_not_exist(zone, rrset, rcode);
		}
	} else if (rrset->rclass == qclass) {
		// Store RRs for full check into list
		return add_rr_to_list(rrset_list, rrset);
	} else {
		return KNOT_EMALF;
	}
}

/* --------------------------- DDNS processing ------------------------------ */

/* ----------------------- changeset lists helpers -------------------------- */

#warning TODO: Store changesets as a lookup structure

/*!< \brief Returns true if \a cmp code returns true for one RR in list. */
#define LIST_MATCH(l, cmp) \
	knot_rr_ln_t *_n; \
	WALK_LIST(_n, l) { \
		const knot_rrset_t *list_rr = _n->rr; \
		if (cmp) { \
			return true; \
		} \
	}; \
	return false;

/*!< \brief Deletes RR from list if \a cmp code returns true for it. */
#define LIST_DEL_MATCH(l, cmp) \
	knot_rr_ln_t *_n; \
	node_t *_nxt; \
	WALK_LIST_DELSAFE(_n, _nxt, l) { \
		knot_rrset_t *list_rr = _n->rr; \
		if (cmp) { \
			knot_rrset_free(&list_rr, NULL); \
			rem_node((node_t *)_n); \
		} \
	};

/*!< \brief Checks whether RR was already removed. */
static bool removed_rr(const knot_changeset_t *changeset, const knot_rrset_t *rr)
{
	LIST_MATCH(changeset->remove,
	           knot_rrset_equal(rr, list_rr, KNOT_RRSET_COMPARE_WHOLE));
}

/*!< \brief Checks whether any CNAME RR under dname was added. */
static bool cname_added(const knot_changeset_t *changeset, const knot_dname_t *d)
{
	knot_rrset_t mock_cname;
	knot_rrset_init(&mock_cname, (knot_dname_t *)d,
	                KNOT_RRTYPE_CNAME, KNOT_CLASS_IN);
	LIST_MATCH(changeset->add,
	           knot_rrset_equal(&mock_cname, list_rr, KNOT_RRSET_COMPARE_HEADER));
}

/*!< \brief Checks whether any RR under given name was added. */
static bool name_added(const knot_changeset_t *changeset, const knot_dname_t *d)
{
	LIST_MATCH(changeset->add, knot_dname_is_equal(d, list_rr->owner));
}

/*!< \brief Removes RR from list, full equality check. */
static void remove_rr_from_list(list_t *l, const knot_rrset_t *rr)
{
	LIST_DEL_MATCH(*l, knot_rrset_equal(list_rr, rr, KNOT_RRSET_COMPARE_WHOLE));
}

/*!< \brief Removes RR from list, owner and type check. */
static void remove_header_from_list(list_t *l, const knot_rrset_t *rr)
{
	LIST_DEL_MATCH(*l, knot_rrset_equal(list_rr, rr, KNOT_RRSET_COMPARE_HEADER));
}

/*!< \brief Removes RR from list, owner check. */
static void remove_owner_from_list(list_t *l, const knot_dname_t *owner)
{
	LIST_DEL_MATCH(*l, knot_dname_is_equal(list_rr->owner, owner));
}

/* --------------------- true/false helper functions ------------------------ */

static inline bool is_addition(const knot_rrset_t *rr)
{
	return rr->rclass == KNOT_CLASS_IN;
}

static inline bool is_removal(const knot_rrset_t *rr)
{
	return rr->rclass == KNOT_CLASS_NONE || rr->rclass == KNOT_CLASS_ANY;
}

static inline bool is_rr_removal(const knot_rrset_t *rr)
{
	return rr->rclass == KNOT_CLASS_NONE;
}

static inline bool is_rrset_removal(const knot_rrset_t *rr)
{
	return rr->rclass == KNOT_CLASS_ANY && rr->type != KNOT_RRTYPE_ANY;
}

static inline bool is_node_removal(const knot_rrset_t *rr)
{
	return rr->rclass == KNOT_CLASS_ANY && rr->type == KNOT_RRTYPE_ANY;
}

/*!< \brief Returns true if last addition of certain types is to be replaced. */
static bool should_replace(const knot_rrset_t *chg_rrset,
                           const knot_rrset_t *rrset)
{
	if (rrset->type != KNOT_RRTYPE_CNAME &&
	    rrset->type != KNOT_RRTYPE_NSEC3PARAM) {
		return false;
	} else {
		return chg_rrset->type == rrset->type;
	}
}

/*!< \brief Returns true if node will be empty after update application. */
static bool node_empty(const knot_node_t *node, knot_dname_t *owner,
                       const knot_changeset_t *changeset)
{
	if (node == NULL && name_added(changeset, owner)) {
		// Node created in update.
		return false;
	}

	if (node == NULL) {
		// Node empty.
		return true;
	}

	for (uint16_t i = 0; i < node->rrset_count; ++i) {
		knot_rrset_t node_rrset = knot_node_rrset_at(node, i);
		knot_rrset_t node_rr;
		knot_rrset_init(&node_rr, node->owner, node_rrset.type, KNOT_CLASS_IN);
		for (uint16_t j = 0; j < node_rrset.rrs.rr_count; ++j) {
			knot_rr_t *add_rr = knot_rrs_rr(&node_rrset.rrs, j);
			knot_rrs_add_rr(&node_rr.rrs, add_rr, NULL);
			if (!removed_rr(changeset, &node_rr)) {
				// One of the RRs from node was not removed.
				knot_rrs_clear(&node_rr.rrs, NULL);
				return false;
			}
			knot_rrs_clear(&node_rr.rrs, NULL);
		}
	}

	return true;
}

/*!< \brief Returns true if node contains given RR in its RRSets. */
static bool node_contains_rr(const knot_node_t *node,
                             const knot_rrset_t *rr)
{
	const knot_rrs_t *zone_rrs = knot_node_rrs(node, rr->type);
	if (zone_rrs) {
		assert(rr->rrs.rr_count == 1);
		const bool compare_ttls = false;
		return knot_rrs_member(zone_rrs, knot_rrs_rr(&rr->rrs, 0),
		                       compare_ttls);
	} else {
		return false;
	}
}

/*!< \brief Returns true if CNAME is in this node. */
static bool adding_to_cname(const knot_dname_t *owner,
                            const knot_node_t *node,
                            knot_changeset_t *changeset)
{
	if (cname_added(changeset, owner)) {
		// Added a CNAME in this update.
		return true;
	}

	if (node == NULL) {
		// Node did not exist before update.
		return false;
	}

<<<<<<< HEAD
	knot_rrset_t cname = knot_node_rrset(node, KNOT_RRTYPE_CNAME);
	if (knot_rrset_empty(&cname)) {
		// Node did not contain CNAME before update.
		return false;
	}
=======
	/* First check if the TTL of the new RR is equal to that of the first
	 * RR in the node's RRSet. If not, refuse the UPDATE.
	 */
	if (!knot_rrset_ttl_equal(*rr_copy, node_rrset_copy)) {
		assert(knot_rrset_type(*rr_copy) != KNOT_RRTYPE_RRSIG);
		char type_str[16] = { '\0' };
		knot_rrtype_to_string(knot_rrset_type(*rr_copy), type_str,
		                      sizeof(type_str));
		char *name = knot_dname_to_str(knot_rrset_owner(*rr_copy));
		log_zone_error("UPDATE: TTL mismatch in %s, type %s\n",
		               name, type_str);
		free(name);
		return KNOT_ETTL;
	}

	int rdata_in_copy = knot_rrset_rr_count(*rr_copy);
	int merged = 0, deleted_rrs = 0;
	int ret = knot_rrset_merge_sort(node_rrset_copy, *rr_copy, &merged,
	                                &deleted_rrs, NULL);
	dbg_ddns_detail("Merge returned: %d\n", ret);
>>>>>>> cca75f15

	if (removed_rr(changeset, &cname)) {
		// Node did contain CNAME, but it was removed in this update.
		return false;
	}

	// CNAME present
	return true;
}

/*!< \brief Used to ignore SOA deletions and SOAs with lower serial than zone. */
static bool skip_soa(const knot_rrset_t *rr, int64_t sn)
{
	if (rr->type == KNOT_RRTYPE_SOA
	    && (rr->rclass == KNOT_CLASS_NONE
	        || rr->rclass == KNOT_CLASS_ANY
	        || knot_serial_compare(knot_rrs_soa_serial(&rr->rrs),
	                               sn) <= 0)) {
		return true;
	}

	return false;
}

/* ---------------------- changeset manipulation ---------------------------- */

/*!< \brief Checks whether record should be added or replaced. */
static bool skip_record_addition(knot_changeset_t *changeset,
                                 knot_rrset_t *rr)
{
	knot_rr_ln_t *rr_node = NULL;
	WALK_LIST(rr_node, changeset->add) {
		knot_rrset_t *rrset = rr_node->rr;
		if (should_replace(rr, rrset)) {
			// Replacing singleton RR.
			knot_rrset_free(&rrset, NULL);
			rr_node->rr = rr;
			return true;
		} else if (knot_rrset_equal(rr, rrset, KNOT_RRSET_COMPARE_WHOLE)) {
			// Freeing duplication.
			knot_rrset_free(&rr, NULL);
			return true;
		}
	}

	return false;
}

/*!< \brief Adds RR into add section of changeset if it is deemed worthy. */
static int add_rr_to_chgset(const knot_rrset_t *rr, knot_changeset_t *changeset,
                            int *apex_ns_rem)
{
	knot_rrset_t *rr_copy = knot_rrset_copy(rr, NULL);
	if (rr_copy == NULL) {
		return KNOT_ENOMEM;
	}

	rr_copy->rclass = KNOT_CLASS_IN;

	if (skip_record_addition(changeset, rr_copy)) {
		return KNOT_EOK;
	}

	if (apex_ns_rem) {
		// Increase post update apex NS count.
		(*apex_ns_rem)--;
	}

	return knot_changeset_add_rrset(changeset, rr_copy, KNOT_CHANGESET_ADD);
}

/*!< \brief Checks whether record should be removed (duplicate check). */
static bool skip_record_removal(knot_changeset_t *changeset, knot_rrset_t *rr)
{
	knot_rr_ln_t *rr_node = NULL;
	WALK_LIST(rr_node, changeset->remove) {
		knot_rrset_t *rrset = rr_node->rr;
		if (knot_rrset_equal(rr, rrset, KNOT_RRSET_COMPARE_WHOLE)) {
			// Removing the same RR, drop.
			knot_rrset_free(&rr, NULL);
			return true;
		}
	}

	return false;
}

/*!< \brief Adds RR into remove section of changeset if it is deemed worthy. */
static int rem_rr_to_chgset(const knot_rrset_t *rr, knot_changeset_t *changeset,
                            int *apex_ns_rem)
{
	knot_rrset_t *rr_copy = knot_rrset_copy(rr, NULL);
	if (rr_copy == NULL) {
		return KNOT_ENOMEM;
	}

	rr_copy->rclass = KNOT_CLASS_IN;

	if (skip_record_removal(changeset, rr_copy)) {
		return KNOT_EOK;
	}

	if (apex_ns_rem) {
		// Decrease post update apex NS count.
		(*apex_ns_rem)++;
	}

	return knot_changeset_add_rrset(changeset, rr_copy, KNOT_CHANGESET_REMOVE);
}

/*!< \brief Adds all RRs from RRSet into remove section of changeset. */
static int rem_rrset_to_chgset(const knot_rrset_t *rrset,
                               knot_changeset_t *changeset,
                               int *apex_ns_rem)
{
	knot_rrset_t rr;
	knot_rrset_init(&rr, rrset->owner, rrset->type, rrset->rclass);
	for (uint16_t i = 0; i < rrset->rrs.rr_count; ++i) {
		knot_rr_t *rr_add = knot_rrs_rr(&rrset->rrs, i);
		int ret = knot_rrs_add_rr(&rr.rrs, rr_add, NULL);
		if (ret != KNOT_EOK) {
			return ret;
		}
		ret = rem_rr_to_chgset(&rr, changeset, apex_ns_rem);
		knot_rrs_clear(&rr.rrs, NULL);
		if (ret != KNOT_EOK) {
			return ret;
		}
	}

	return KNOT_EOK;
}

/* ------------------------ RR processing logic ----------------------------- */

/* --------------------------- RR additions --------------------------------- */

/*!< \brief Processes CNAME addition (replace or ignore) */
static int process_add_cname(const knot_node_t *node,
                             const knot_rrset_t *rr,
                             knot_changeset_t *changeset)
{
	knot_rrset_t cname = knot_node_rrset(node, KNOT_RRTYPE_CNAME);
	if (!knot_rrset_empty(&cname)) {
		// If they are identical, ignore.
		if (knot_rrset_equal(&cname, rr, KNOT_RRSET_COMPARE_WHOLE)) {
			return KNOT_EOK;
		}

		int ret = rem_rr_to_chgset(&cname, changeset, NULL);
		if (ret != KNOT_EOK) {
			return ret;
		}

		return add_rr_to_chgset(rr, changeset, NULL);
	} else if (!node_empty(node, rr->owner, changeset)) {
		// Other occupied node => ignore.
		return KNOT_EOK;
	} else {
		// Can add.
		return add_rr_to_chgset(rr, changeset, NULL);
	}
}

/*!< \brief Processes CNAME addition (ignore when not removed, or non-apex) */
static int process_add_nsec3param(const knot_node_t *node,
                                  const knot_rrset_t *rr,
                                  knot_changeset_t *changeset)
{
	if (node == NULL || !knot_node_rrtype_exists(node, KNOT_RRTYPE_SOA)) {
		// Ignore non-apex additions
		char *owner = knot_dname_to_str(rr->owner);
		log_server_warning("Refusing to add NSEC3PARAM owned "
		                   "by %s to non-apex node.\n", owner);
		free(owner);
		return KNOT_EDENIED;
	}
	knot_rrset_t param = knot_node_rrset(node, KNOT_RRTYPE_NSEC3PARAM);
	if (knot_rrset_empty(&param) || removed_rr(changeset, &param)) {
		return add_rr_to_chgset(rr, changeset, NULL);
	}

	char *owner = knot_dname_to_str(rr->owner);
	log_server_warning("Refusing to add NSEC3PARAM owned "
	                   "by %s. NSEC3PARAM already present, remove it first.\n",
	                   owner);
	free(owner);

	return KNOT_EOK;
}

/*!
 * \brief Processes SOA addition (ignore when non-apex), lower serials
 *        dropped before.
 */
static int process_add_soa(const knot_node_t *node,
                           const knot_rrset_t *rr,
                           knot_changeset_t *changeset)
{
	if (node == NULL || !knot_node_rrtype_exists(node, KNOT_RRTYPE_SOA)) {
		// Adding SOA to non-apex node, ignore
		return KNOT_EOK;
	}

	// Get current SOA RR.
	knot_rrset_t removed = knot_node_rrset(node, KNOT_RRTYPE_SOA);
	if (knot_rrset_equal(&removed, rr, KNOT_RRSET_COMPARE_WHOLE)) {
		// If they are identical, ignore.
		return KNOT_EOK;
	}

	// Store SOA copy into changeset.
	if (changeset->soa_to != NULL) {
		// Discard previous SOA - "There can be only one!"
		knot_rrset_free(&changeset->soa_to, NULL);
	}
	knot_rrset_t *soa_cpy = knot_rrset_copy(rr, NULL);
	if (soa_cpy == NULL) {
		return KNOT_ENOMEM;
	}

	knot_changeset_add_soa(changeset, soa_cpy, KNOT_CHANGESET_ADD);
	return KNOT_EOK;
}

/*!< \brief Adds normal RR, ignores when CNAME exists in node. */
static int process_add_normal(const knot_node_t *node,
                              const knot_rrset_t *rr,
                              knot_changeset_t *changeset,
                              int *apex_ns_rem)
{
	if (adding_to_cname(rr->owner, node, changeset)) {
		// Adding RR to CNAME node, ignore.
		return KNOT_EOK;
	}

	if (node && node_contains_rr(node, rr)) {
		// Adding existing RR, remove removal from changeset if it's there.
		remove_rr_from_list(&changeset->remove, rr);
		// And ignore.
		return KNOT_EOK;
	}

	const bool apex_ns = knot_node_rrtype_exists(node, KNOT_RRTYPE_SOA) &&
	                     rr->type == KNOT_RRTYPE_NS;
	return add_rr_to_chgset(rr, changeset, apex_ns ? apex_ns_rem : NULL);
}

/*!< \brief Decides what to do with RR addition. */
static int process_add(const knot_rrset_t *rr,
                       const knot_node_t *node,
                       knot_changeset_t *changeset,
                       int *apex_ns_rem)
{
	switch(rr->type) {
	case KNOT_RRTYPE_CNAME:
		return process_add_cname(node, rr, changeset);
	case KNOT_RRTYPE_SOA:
		return process_add_soa(node, rr, changeset);
	case KNOT_RRTYPE_NSEC3PARAM:
		return process_add_nsec3param(node, rr, changeset);
	default:
		return process_add_normal(node, rr, changeset, apex_ns_rem);
	}
}

/* --------------------------- RR deletions --------------------------------- */

/*!< \brief Removes single RR from zone. */
static int process_rem_rr(const knot_rrset_t *rr,
                          const knot_node_t *node,
                          knot_changeset_t *changeset,
                          int *apex_ns_rem)
{
	const bool apex_ns = knot_node_rrtype_exists(node, KNOT_RRTYPE_SOA) &&
	                     rr->type == KNOT_RRTYPE_NS;
	if (apex_ns) {
		const knot_rrs_t *ns_rrs = knot_node_rrs(node, KNOT_RRTYPE_NS);
		if (*apex_ns_rem == ns_rrs->rr_count - 1) {
			// Cannot remove last apex NS RR
			return KNOT_EOK;
		}
	}

	// Remove possible previously added RR
	remove_rr_from_list(&changeset->add, rr);
	if (node == NULL) {
		// Removing from node that did not exists before update
		return KNOT_EOK;
	}

	knot_rrset_t to_modify = knot_node_rrset(node, rr->type);
	if (knot_rrset_empty(&to_modify)) {
		// No such RRSet
		return KNOT_EOK;
	}

	knot_rrset_t intersection;
	knot_rrset_init(&intersection, to_modify.owner, to_modify.type, KNOT_CLASS_IN);
	int ret = knot_rrs_intersect(&to_modify.rrs, &rr->rrs, &intersection.rrs,
	                             NULL);
	if (ret != KNOT_EOK) {
		return ret;
	}

	if (knot_rrset_empty(&intersection)) {
		// No such RR
		return KNOT_EOK;
	}
	assert(intersection.rrs.rr_count == 1);
	ret = rem_rr_to_chgset(&intersection, changeset,
	                       apex_ns ? apex_ns_rem : NULL);
	knot_rrs_clear(&intersection.rrs, NULL);
	return ret;
}

/*!< \brief Removes RRSet from zone. */
static int process_rem_rrset(const knot_rrset_t *rrset,
                             const knot_node_t *node,
                             knot_changeset_t *changeset)
{
	if (rrset->type == KNOT_RRTYPE_SOA ||
	    knot_rrtype_is_ddns_forbidden(rrset->type)) {
		// Ignore SOA and DNSSEC removals.
		return KNOT_EOK;
	}

	if (knot_node_rrtype_exists(node, KNOT_RRTYPE_SOA) &&
	    rrset->type == KNOT_RRTYPE_NS) {
		// Ignore NS apex RRSet removals.
		return KNOT_EOK;
	}

	// Remove all previously added RRs with this owner and type from changeset
	remove_header_from_list(&changeset->add, rrset);
	if (node == NULL) {
		return KNOT_EOK;
	}

	if (!knot_node_rrtype_exists(node, rrset->type)) {
		// no such RR, ignore
		return KNOT_EOK;
	}

	knot_rrset_t to_remove = knot_node_rrset(node, rrset->type);
	return rem_rrset_to_chgset(&to_remove, changeset, NULL);
}

/*!< \brief Removes node from zone. */
static int process_rem_node(const knot_rrset_t *rr,
                            const knot_node_t *node, knot_changeset_t *changeset)
{
	// Remove all previously added records with given owner from changeset
	remove_owner_from_list(&changeset->add, rr->owner);

	if (node == NULL) {
		return KNOT_EOK;
	}

	// Remove all RRSets from node
	for (int i = 0; i < node->rrset_count; ++i) {
		knot_rrset_t rrset = knot_node_rrset_at(node, i);
		int ret = process_rem_rrset(&rrset, node, changeset);
		if (ret != KNOT_EOK) {
			return ret;
		}
	}

	return KNOT_EOK;
}

/*!< \brief Decides what to with removal. */
static int process_remove(const knot_rrset_t *rr,
                          const knot_node_t *node,
                          knot_changeset_t *changeset,
                          int *apex_ns_rem)
{
	if (is_rr_removal(rr)) {
		return process_rem_rr(rr, node, changeset, apex_ns_rem);
	} else if (is_rrset_removal(rr)) {
		return process_rem_rrset(rr, node, changeset);
	} else if (is_node_removal(rr)) {
		return process_rem_node(rr, node, changeset);
	} else {
		return KNOT_EINVAL;
	}
}

/* --------------------------- validity checks ------------------------------ */

/*!< \brief Checks whether addition has not violated DNAME rules. */
static bool sem_check(const knot_rrset_t *rr,
                      const knot_node_t *zone_node,
                      const knot_zone_contents_t *zone)
{
	// Check that we have not added DNAME child
	const knot_dname_t *parent_dname = knot_wire_next_label(rr->owner, NULL);
	const knot_node_t *parent =
		knot_zone_contents_find_node(zone, parent_dname);
	if (parent == NULL) {
		return true;
	}

	if (knot_node_rrtype_exists(parent, KNOT_RRTYPE_DNAME)) {
		// Parent has DNAME RRSet, refuse update
		return false;
	}

	if (rr->type != KNOT_RRTYPE_DNAME || zone_node == NULL) {
		return true;
	}

	// Check that we have not created node with DNAME children.
	if (zone_node->children > 0) {
		// Updated node has children and DNAME was added, refuse update
		return false;
	}

	return true;
}

/*!< \brief Checks whether we can accept this RR. */
static int check_update(const knot_rrset_t *rrset,
                                  const knot_pkt_t *query,
                                  uint16_t *rcode)
{
	/* Accept both subdomain and dname match. */
	const knot_dname_t *owner = rrset->owner;
	const knot_dname_t *qname = knot_pkt_qname(query);
	int is_sub = knot_dname_is_sub(owner, qname);
	if (!is_sub && knot_dname_cmp(owner, qname) != 0) {
		*rcode = KNOT_RCODE_NOTZONE;
		return KNOT_EOUTOFZONE;
	}

	if (knot_rrtype_is_ddns_forbidden(rrset->type)) {
		*rcode = KNOT_RCODE_REFUSED;
		log_zone_error("Refusing to update DNSSEC-related record!\n");
		return KNOT_EDENIED;
	}

	if (rrset->rclass == knot_pkt_qclass(query)) {
		if (knot_rrtype_is_metatype(rrset->type)) {
			*rcode = KNOT_RCODE_FORMERR;
			return KNOT_EMALF;
		}
	} else if (rrset->rclass == KNOT_CLASS_ANY) {
		if (!rrset_empty(rrset)
		    || (knot_rrtype_is_metatype(rrset->type)
		        && rrset->type != KNOT_RRTYPE_ANY)) {
			*rcode = KNOT_RCODE_FORMERR;
			return KNOT_EMALF;
		}
	} else if (rrset->rclass == KNOT_CLASS_NONE) {
		if (knot_rrset_rr_ttl(rrset, 0) != 0
		    || knot_rrtype_is_metatype(rrset->type)) {
			*rcode = KNOT_RCODE_FORMERR;
			return KNOT_EMALF;
		}
	} else {
		*rcode = KNOT_RCODE_FORMERR;
		return KNOT_EMALF;
	}

	return KNOT_EOK;
}

/*!< \brief Checks RR and decides what to do with it. */
static int process_rr(const knot_rrset_t *rr,
                                const knot_zone_contents_t *zone,
                                knot_changeset_t *changeset,
                                int *apex_ns_rem)
{
	const knot_node_t *node = knot_zone_contents_find_node(zone, rr->owner);
	if (is_addition(rr)) {
		int ret = process_add(rr, node, changeset, apex_ns_rem);
		if (ret == KNOT_EOK) {
			if (!sem_check(rr, node, zone)) {
				return KNOT_EDENIED;
			}
		}
		return ret;
	} else if (is_removal(rr)) {
		return process_remove(rr, node, changeset, apex_ns_rem);
	} else {
		return KNOT_EMALF;
	}
}

/*!< \brief Maps Knot return code to RCODE. */
static uint16_t ret_to_rcode(int ret)
{
	if (ret == KNOT_EMALF) {
		return KNOT_RCODE_FORMERR;
	} else if (ret == KNOT_EDENIED) {
		return KNOT_RCODE_REFUSED;
	} else {
		return KNOT_RCODE_SERVFAIL;
	}
}

/* ---------------------------------- API ----------------------------------- */

int knot_ddns_process_prereqs(const knot_pkt_t *query, const knot_zone_contents_t *zone,
                              uint16_t *rcode)
{
	if (query == NULL || rcode == NULL || zone == NULL) {
		return KNOT_EINVAL;
	}

	int ret = KNOT_EOK;
	list_t rrset_list; // List used to store merged RRSets
	init_list(&rrset_list);

	const knot_pktsection_t *answer = knot_pkt_section(query, KNOT_ANSWER);
	for (int i = 0; i < answer->count; ++i) {
		// Check what can be checked, store full RRs into list
		ret = process_prereq(&answer->rr[i], knot_pkt_qclass(query),
		                     zone, rcode, &rrset_list);
		if (ret != KNOT_EOK) {
			rrset_list_clear(&rrset_list);
			return ret;
		}
	}

	// Check stored RRSets
	ret = check_stored_rrsets(&rrset_list, zone, rcode);
	rrset_list_clear(&rrset_list);
	return ret;
}

int knot_ddns_process_update(const knot_zone_contents_t *zone,
                             const knot_pkt_t *query,
                             knot_changeset_t *changeset,
                             uint16_t *rcode, uint32_t new_serial)
{
	if (zone == NULL || query == NULL || changeset == NULL || rcode == NULL) {
		return KNOT_EINVAL;
	}

	/* Copy base SOA RR. */
	knot_rrset_t *soa_begin = knot_node_create_rrset(zone->apex,
	                                                 KNOT_RRTYPE_SOA);
	knot_changeset_add_soa(changeset, soa_begin, KNOT_CHANGESET_REMOVE);

	int64_t sn_old = knot_zone_serial(zone);

	/* Process all RRs the Authority (Update) section. */

	dbg_ddns("Processing UPDATE section.\n");
	int apex_ns_rem = 0;
	const knot_pktsection_t *authority = knot_pkt_section(query, KNOT_AUTHORITY);
	for (uint16_t i = 0; i < authority->count; ++i) {
		const knot_rrset_t *rr = &authority->rr[i];

		/* Check if the entry is correct. */
		int ret = check_update(rr, query, rcode);
		if (ret != KNOT_EOK) {
			return ret;
		}

		if (skip_soa(rr, sn_old)) {
			continue;
		}

		ret = process_rr(rr, zone, changeset, &apex_ns_rem);
		if (ret != KNOT_EOK) {
			*rcode = ret_to_rcode(ret);
			return ret;
		}
	}

	if (changeset->soa_to == NULL) {
		// No SOA in the update, create according to current policy
		if (knot_changeset_is_empty(changeset)) {
			// No change, no new SOA
			return KNOT_EOK;
		}

		knot_rrset_t *soa_cpy = knot_rrset_copy(soa_begin, NULL);
		if (soa_cpy == NULL) {
			*rcode = KNOT_RCODE_SERVFAIL;
			return KNOT_ENOMEM;
		}
		knot_rrs_soa_serial_set(&soa_cpy->rrs, new_serial);
		knot_changeset_add_soa(changeset, soa_cpy, KNOT_CHANGESET_ADD);
	}

	return KNOT_EOK;
}<|MERGE_RESOLUTION|>--- conflicted
+++ resolved
@@ -416,34 +416,11 @@
 		return false;
 	}
 
-<<<<<<< HEAD
 	knot_rrset_t cname = knot_node_rrset(node, KNOT_RRTYPE_CNAME);
 	if (knot_rrset_empty(&cname)) {
 		// Node did not contain CNAME before update.
 		return false;
 	}
-=======
-	/* First check if the TTL of the new RR is equal to that of the first
-	 * RR in the node's RRSet. If not, refuse the UPDATE.
-	 */
-	if (!knot_rrset_ttl_equal(*rr_copy, node_rrset_copy)) {
-		assert(knot_rrset_type(*rr_copy) != KNOT_RRTYPE_RRSIG);
-		char type_str[16] = { '\0' };
-		knot_rrtype_to_string(knot_rrset_type(*rr_copy), type_str,
-		                      sizeof(type_str));
-		char *name = knot_dname_to_str(knot_rrset_owner(*rr_copy));
-		log_zone_error("UPDATE: TTL mismatch in %s, type %s\n",
-		               name, type_str);
-		free(name);
-		return KNOT_ETTL;
-	}
-
-	int rdata_in_copy = knot_rrset_rr_count(*rr_copy);
-	int merged = 0, deleted_rrs = 0;
-	int ret = knot_rrset_merge_sort(node_rrset_copy, *rr_copy, &merged,
-	                                &deleted_rrs, NULL);
-	dbg_ddns_detail("Merge returned: %d\n", ret);
->>>>>>> cca75f15
 
 	if (removed_rr(changeset, &cname)) {
 		// Node did contain CNAME, but it was removed in this update.
@@ -687,6 +664,15 @@
 		return KNOT_EOK;
 	}
 
+	/* First check if the TTL of the new RR is equal to that of the first
+	 * RR in the node's RRSet. If not, refuse the UPDATE.
+	 */
+	knot_rrset_t rr_in_zone = knot_node_rrset(node, rr->type);
+	if (knot_node_rrtype_exists(node, rr->type) &&
+	    knot_rrset_rr_ttl(rr, 0) != knot_rrset_rr_ttl(&rr_in_zone, 0)) {
+		return KNOT_ETTL;
+	}
+
 	const bool apex_ns = knot_node_rrtype_exists(node, KNOT_RRTYPE_SOA) &&
 	                     rr->type == KNOT_RRTYPE_NS;
 	return add_rr_to_chgset(rr, changeset, apex_ns ? apex_ns_rem : NULL);
