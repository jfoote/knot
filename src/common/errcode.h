/*!
 * \file errcode.h
 *
 * \author Lubos Slovak <lubos.slovak@nic.cz>
 * \author Marek Vavrusa <marek.vavrusa@nic.cz>
 *
 * \brief Error codes and function for getting error message.
 *
 * \addtogroup common_lib
 * @{
 */
/*  Copyright (C) 2011 CZ.NIC, z.s.p.o. <knot-dns@labs.nic.cz>

    This program is free software: you can redistribute it and/or modify
    it under the terms of the GNU General Public License as published by
    the Free Software Foundation, either version 3 of the License, or
    (at your option) any later version.

    This program is distributed in the hope that it will be useful,
    but WITHOUT ANY WARRANTY; without even the implied warranty of
    MERCHANTABILITY or FITNESS FOR A PARTICULAR PURPOSE.  See the
    GNU General Public License for more details.

    You should have received a copy of the GNU General Public License
    along with this program.  If not, see <http://www.gnu.org/licenses/>.
 */

#ifndef _KNOTD_COMMON_ERRCODE_H_
#define _KNOTD_COMMON_ERRCODE_H_

#include "common/errors.h"

/*! \brief Error codes used in the library. */
enum knot_error {
	KNOT_EOK = 0,                  /*!< OK */
	
	/* TSIG errors. */
	KNOT_TSIG_EBADSIG = -16,       /*!< Failed to verify TSIG MAC. */
	KNOT_TSIG_EBADKEY = -17,       /*!< TSIG key not recognized or invalid. */
	KNOT_TSIG_EBADTIME = -18,      /*!< TSIG signing time out of range. */
	
	/* Directly mapped error codes. */
	KNOT_ENOMEM = -ENOMEM,             /*!< Out of memory. */
	KNOT_EINVAL = -EINVAL,             /*!< Invalid parameter passed. */
	KNOT_ENOTSUP = -ENOTSUP,           /*!< Parameter not supported. */
	KNOT_EBUSY = -EBUSY,               /*!< Requested resource is busy. */
	KNOT_EAGAIN = -EAGAIN,            /*!< OS lacked necessary resources. */
	KNOT_EACCES = -EACCES,             /*!< Permission is denied. */
	KNOT_ECONNREFUSED = -ECONNREFUSED, /*!< Connection is refused. */
	KNOT_EISCONN = -EISCONN,           /*!< Already connected. */
	KNOT_EADDRINUSE = -EADDRINUSE,     /*!< Address already in use. */
	KNOT_ENOENT = -ENOENT,             /*!< Resource not found. */
	KNOT_ERANGE = -ERANGE,             /*!< Value is out of range. */

	/* General errors. */
	KNOT_ERROR = -10000,  /*!< General error. */
	KNOT_ENOTRUNNING,     /*!< Resource is not running. */
	KNOT_EPARSEFAIL,      /*!< Parser fail. */
	KNOT_ENOIPV6,         /*!< No IPv6 support. */
	KNOT_EEXPIRED,        /*!< Resource is expired. */
	KNOT_EUPTODATE,       /*!< Zone is up-to-date. */
	KNOT_EFEWDATA,        /*!< Not enough data to parse. */
	KNOT_ESPACE,          /*!< Not enough space provided. */
	KNOT_EMALF,           /*!< Malformed data. */
	KNOT_ECRYPTO,         /*!< Error in crypto library. */
	KNOT_ENSEC3PAR,       /*!< Missing or wrong NSEC3PARAM record. */
	KNOT_ENSEC3CHAIN,     /*!< Missing or wrong NSEC3 chain in the zone. */
	KNOT_EBADZONE,        /*!< Domain name does not belong to the zone. */
	KNOT_EHASH,           /*!< Error in hash table. */
	KNOT_EZONEINVAL,      /*!< Invalid zone file. */
	KNOT_ENOZONE,         /*!< No such zone found. */
	KNOT_ENONODE,         /*!< No such node in zone found. */
	KNOT_ENORRSET,        /*!< No such RRSet found. */
	KNOT_EDNAMEPTR,       /*!< Domain name pointer larger than allowed. */
	KNOT_EPAYLOAD,        /*!< Payload in OPT RR larger than max wire size. */
	KNOT_ECRC,            /*!< Wrong dump CRC. */
	KNOT_EPREREQ,         /*!< UPDATE prerequisity not met. */
	KNOT_ENOXFR,          /*!< Transfer was not sent. */
	KNOT_ENOIXFR,         /*!< Transfer is not IXFR (is in AXFR format). */
	KNOT_EXFRREFUSED,     /*!< Zone transfer refused by the server. */
	KNOT_EXFRDENIED,      /*!< Transfer not allowed. */ 
	KNOT_ECONN,           /*!< Connection reset. */
	KNOT_EIXFRSPACE,      /*!< IXFR reply did not fit in. */
	KNOT_ECNAME,          /*!< CNAME loop found in zone. */
	KNOT_ENODIFF,         /*!< No zone diff can be created. */
<<<<<<< HEAD

	/* Zone file loader errors. */
	FLOADER_EFSTAT,
	FLOADER_EDIRECTORY,
	FLOADER_EEMPTY,
	FLOADER_EDEFAULTS,
	FLOADER_EMMAP,
	FLOADER_EMUNMAP,
	FLOADER_ESCANNER,

	/* Zone scanner errors. */
	ZSCANNER_UNCOVERED_STATE,
	ZSCANNER_ELEFT_PARENTHESIS,
	ZSCANNER_ERIGHT_PARENTHESIS,
	ZSCANNER_EUNSUPPORTED_TYPE,
	ZSCANNER_EBAD_PREVIOUS_OWNER,
	ZSCANNER_EBAD_DNAME_CHAR,
	ZSCANNER_EBAD_OWNER,
	ZSCANNER_ELABEL_OVERFLOW,
	ZSCANNER_EDNAME_OVERFLOW,
	ZSCANNER_EBAD_NUMBER,
	ZSCANNER_ENUMBER64_OVERFLOW,
	ZSCANNER_ENUMBER32_OVERFLOW,
	ZSCANNER_ENUMBER16_OVERFLOW,
	ZSCANNER_ENUMBER8_OVERFLOW,
	ZSCANNER_EFLOAT_OVERFLOW,
	ZSCANNER_ERDATA_OVERFLOW,
	ZSCANNER_EITEM_OVERFLOW,
	ZSCANNER_EBAD_ADDRESS_CHAR,
	ZSCANNER_EBAD_IPV4,
	ZSCANNER_EBAD_IPV6,
	ZSCANNER_EBAD_GATEWAY,
	ZSCANNER_EBAD_GATEWAY_KEY,
	ZSCANNER_EBAD_APL,
	ZSCANNER_EBAD_RDATA,
	ZSCANNER_EBAD_HEX_RDATA,
	ZSCANNER_EBAD_HEX_CHAR,
	ZSCANNER_EBAD_BASE64_CHAR,
	ZSCANNER_EBAD_BASE32HEX_CHAR,
	ZSCANNER_EBAD_REST,
	ZSCANNER_EBAD_TIMESTAMP_CHAR,
	ZSCANNER_EBAD_TIMESTAMP_LENGTH,
	ZSCANNER_EBAD_TIMESTAMP,
	ZSCANNER_EBAD_DATE,
	ZSCANNER_EBAD_TIME,
	ZSCANNER_EBAD_TIME_UNIT,
	ZSCANNER_EBAD_BITMAP,
	ZSCANNER_ETEXT_OVERFLOW,
	ZSCANNER_EBAD_TEXT_CHAR,
	ZSCANNER_EBAD_TEXT,
	ZSCANNER_EBAD_DIRECTIVE,
	ZSCANNER_EBAD_TTL,
	ZSCANNER_EBAD_ORIGIN,
	ZSCANNER_EBAD_INCLUDE_FILENAME,
	ZSCANNER_EBAD_INCLUDE_ORIGIN,
	ZSCANNER_EUNPROCESSED_INCLUDE,
	ZSCANNER_EUNOPENED_INCLUDE,
	ZSCANNER_EBAD_RDATA_LENGTH,
	ZSCANNER_ECANNOT_TEXT_DATA,
	ZSCANNER_EBAD_HEX_DATA,
	ZSCANNER_EBAD_LOC_DATA,
	ZSCANNER_EUNKNOWN_BLOCK,
=======
	KNOT_EDSDIGESTLEN     /*!< DS digest length does not match digest type. */
>>>>>>> 5083d7f9
};

/*! \brief Table linking error messages to error codes. */
extern const error_table_t knot_error_msgs[];

/*!
 * \brief Returns error message for the given error code.
 *
 * \param code Error code.
 *
 * \return String containing the error message.
 */
static inline const char *knot_strerror(int code)
{
	return error_to_str((const error_table_t*)knot_error_msgs, code);
}

/*!
 * \brief errno mapper that automatically prepends fallback value.
 *
 * \see map_errno()
 *
 * \param err POSIX errno.
 * \param ... List of handled codes.
 *
 * \return Mapped error code.
 */
#define knot_map_errno(err...) map_errno(KNOT_ERROR, err);

#endif /* _KNOTD_COMMON_ERRCODE_H_ */

/*! @} */<|MERGE_RESOLUTION|>--- conflicted
+++ resolved
@@ -83,7 +83,7 @@
 	KNOT_EIXFRSPACE,      /*!< IXFR reply did not fit in. */
 	KNOT_ECNAME,          /*!< CNAME loop found in zone. */
 	KNOT_ENODIFF,         /*!< No zone diff can be created. */
-<<<<<<< HEAD
+	KNOT_EDSDIGESTLEN     /*!< DS digest length does not match digest type. */
 
 	/* Zone file loader errors. */
 	FLOADER_EFSTAT,
@@ -146,9 +146,6 @@
 	ZSCANNER_EBAD_HEX_DATA,
 	ZSCANNER_EBAD_LOC_DATA,
 	ZSCANNER_EUNKNOWN_BLOCK,
-=======
-	KNOT_EDSDIGESTLEN     /*!< DS digest length does not match digest type. */
->>>>>>> 5083d7f9
 };
 
 /*! \brief Table linking error messages to error codes. */
