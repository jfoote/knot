### Colours ###
COL_BLACK = \033[01;30m
COL_GREEN = \033[01;32m
COL_BLUE = \033[01;34m
COL_RED = \033[01;31m
COL_YELLOW = \033[01;33m
COL_VIOLET = \033[01;35m
COL_CYAN = \033[01;36m
COL_WHITE = \033[01;37m
COL_END = \033[0m

<<<<<<< HEAD
INC_DIRS = obj/ src/ src/hash/ src/dns/ src/other/ src/server/ src/zoneparser/ src/tests src/tests/libtap src/dnslib/ src/stat src/alloc/ src/ctl
=======
INC_DIRS = obj/ src/ src/hash/ src/dns/ src/other/ src/server/ src/zoneparser/ src/tests src/tests/libtap src/dnslib/ src/stat src/alloc/ src/lib/
>>>>>>> 32386091
SRC_DIRS = src/
TESTS_DIR = src/tests/
ZONEC_DIR = src/zoneparser/
CTL_DIR = src/ctl
OBJ_DIR = obj/
BIN_DIR = bin/

YACC = yacc
LEX  = flex

VPATH += ${SRC_DIRS} ${INC_DIRS} ${OBJ_DIR}

PARSER_OBJ  = $(OBJ_DIR)zparser
LEXER_OBJ   = $(OBJ_DIR)zlexer
PARSER_FILES = $(PARSER_OBJ).c $(LEXER_OBJ).c
TESTS_FILES = $(TESTS_DIR)/main.c $(TESTS_DIR)/libtap/tap.c
ZONEC_FILES = $(ZONEC_DIR)/main.c
CTL_FILES = $(CTL_DIR)/main.c
CTL_OBJ = $(OBJ_DIR)log.o $(OBJ_DIR)process.o

SRC_FILES = $(shell find $(SRC_DIRS) ! -path "*/tests/*" -name "*.c" ! -name "main.c")

OBJS = $(PARSER_OBJ).c $(LEXER_OBJ).o $(addprefix $(OBJ_DIR), $(addsuffix .o, $(basename $(notdir $(SRC_FILES)))))

CC = gcc
CFLAGS_DEBUG = -g -O0
CFLAGS_OPTIMAL = -O2 -funroll-loops -fomit-frame-pointer
CFLAGS += -Wall -std=gnu99 -D _XOPEN_SOURCE=600 -D_GNU_SOURCE
LDFLAGS += -lpthread -lurcu -lrt -lm

all: cutedns unittests zoneparser cutectl
ifeq ($(DEBUG),1)
CFLAGS += $(CFLAGS_DEBUG)
else
CFLAGS += $(CFLAGS_OPTIMAL)
endif

### Dependencies ###
DEPEND = $(CC) $(addprefix -I ,$(INC_DIRS)) -MM $(SRC_FILES)   2>/dev/null | sed "s%^\([^\ \t\n]*\.o\)%$(OBJ_DIR)/\1%"

Makefile.depend:
	@$(DEPEND) > Makefile.depend

$(LEXER_OBJ).c: $(ZONEC_DIR)/zlexer.lex
	$(LEX) -i -t $< >> $@

$(PARSER_OBJ).c $(PARSER_OBJ).h: $(ZONEC_DIR)/zparser.y
	$(YACC) -d -o $(PARSER_OBJ).c $(ZONEC_DIR)/zparser.y

# cutedns
cutedns: Makefile.depend $(PARSER_FILES) $(OBJS) $(SRC_DIRS)main.c
	@echo "$(COL_WHITE)Linking... $(COL_YELLOW)${BIN_DIR}$@$(COL_END) <-- $(COL_CYAN)$(OBJS) $(SRC_DIRS)main.c$(COL_END)"
	@$(CC) $(CFLAGS) $(addprefix -I ,$(INC_DIRS)) $(LDFLAGS) $(OBJS) $(SRC_DIRS)main.c -o ${BIN_DIR}$@

zoneparser: Makefile.depend cutedns $(OBJS) $(PARSER_FILES) $(ZPARSER_FILES)
	@echo "$(COL_WHITE)Linking... $(COL_YELLOW)${BIN_DIR}$@$(COL_END) <-- $(COL_CYAN)$(PARSER_FILES) $(OBJS) $(ZONEC_FILES)$(COL_END)"
	@$(CC) $(CFLAGS) $(addprefix -I ,$(INC_DIRS)) $(LDFLAGS) $(OBJS) $(ZONEC_FILES) -o ${BIN_DIR}$@

cutectl: cutedns $(CTL_FILES) $(CTL_OBJ)
	@echo "$(COL_WHITE)Linking... $(COL_YELLOW)${BIN_DIR}$@$(COL_END) <-- $(COL_CYAN)$(CTL_FILES) $(CTL_OBJ)$(COL_END)"
	@$(CC) $(CFLAGS) $(addprefix -I ,$(INC_DIRS)) $(LDFLAGS) $(CTL_FILES) $(CTL_OBJ) -o ${BIN_DIR}$@

unittests: Makefile.depend cutedns $(OBJS) $(TESTS_FILES)
	@echo "$(COL_WHITE)Linking... $(COL_YELLOW)${BIN_DIR}$@$(COL_END) <-- $(COL_CYAN)$(OBJS) $(TESTS_FILES)$(COL_END)"
	@$(CC) $(CFLAGS) $(addprefix -I ,$(INC_DIRS)) $(LDFLAGS) $(OBJS) $(TESTS_FILES) -o ${BIN_DIR}$@

test: unittests
	@bin/unittests samples/example.com.zone

.PHONY: Makefile.depend
.INTERMEDIATE: Makefile.depend

-include Makefile.depend

.SUFFIXES:

### Generic Rules ###

$(OBJ_DIR)%.o : %.c
	@echo "$(COL_WHITE)Compiling $(COL_CYAN)$@: $(COL_BLUE)$< $(COL_END)"
	@$(CC) $(CFLAGS) $(addprefix -I ,$(INC_DIRS)) -c -o $@ $<

### Cleaning and documentation ###
.PHONY: clean doc
clean:
	@echo "$(COL_WHITE)Cleaning flex & bison files ...$(COL_RED)"
	@rm -vf $(OBJ_DIR)zlexer.c $(OBJ_DIR)zparser.h $(OBJ_DIR)zparser.c
	@echo "$(COL_WHITE)Cleaning object files...$(COL_RED)"
	@rm -vf ${OBJ_DIR}/*.o
	@echo "$(COL_WHITE)done$(COL_END)"

doc:
	@doxygen "Doxyfile"<|MERGE_RESOLUTION|>--- conflicted
+++ resolved
@@ -9,11 +9,7 @@
 COL_WHITE = \033[01;37m
 COL_END = \033[0m
 
-<<<<<<< HEAD
-INC_DIRS = obj/ src/ src/hash/ src/dns/ src/other/ src/server/ src/zoneparser/ src/tests src/tests/libtap src/dnslib/ src/stat src/alloc/ src/ctl
-=======
-INC_DIRS = obj/ src/ src/hash/ src/dns/ src/other/ src/server/ src/zoneparser/ src/tests src/tests/libtap src/dnslib/ src/stat src/alloc/ src/lib/
->>>>>>> 32386091
+INC_DIRS = obj/ src/ src/hash/ src/dns/ src/other/ src/server/ src/zoneparser/ src/tests src/tests/libtap src/dnslib/ src/stat src/alloc/ src/ctl/ src/lib/
 SRC_DIRS = src/
 TESTS_DIR = src/tests/
 ZONEC_DIR = src/zoneparser/
